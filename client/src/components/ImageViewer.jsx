import React, { useState, useRef, useEffect } from 'react';
import './ImageViewer.css';
import { getSizedImageUrl } from '../utils/imageUtils';

// Constante pour le niveau de zoom maximal
const MAX_ZOOM = 2.5;

function ImageViewer({ imageUrls, alt, nextImageUrl }) {
  // --- États du composant ---
  const [currentIndex, setCurrentIndex] = useState(0); // Index de l'image affichée
  const [scale, setScale] = useState(1); // Niveau de zoom courant
  const [transform, setTransform] = useState({ x: 0, y: 0 }); // Position de l'image lors du déplacement (pan)
  const [isLoaded, setIsLoaded] = useState(true); // État de chargement de l'image
  const [aspectRatio, setAspectRatio] = useState(); // Ratio naturel de l'image

  // --- Références pour la gestion du déplacement ---
  const containerRef = useRef(null); // Référence au conteneur pour gérer le style du curseur
  const isPanning = useRef(false);     // Vrai si l'utilisateur est en train de cliquer-glisser
  const didPan = useRef(false);        // Vrai si un déplacement a eu lieu depuis le dernier clic
  const lastPos = useRef({ x: 0, y: 0 }); // Stocke la dernière position du pointeur
  const pointers = useRef(new Map());  // Pointeurs actifs pour le pinch zoom
  const initialPinchDistance = useRef(null);
  const initialScale = useRef(1);

  // --- Effet pour réinitialiser l'état quand les images changent (nouvelle question) ---
  useEffect(() => {
    setCurrentIndex(0);
    setScale(1);
    setTransform({ x: 0, y: 0 });
    setIsLoaded(true);
  }, [imageUrls]);

  // Réinitialise l'état de chargement à chaque changement d'image
  useEffect(() => {
    setIsLoaded(currentIndex === 0);
  }, [currentIndex]);

  // Précharge l'image de la prochaine question si fournie
  useEffect(() => {
    if (!nextImageUrl) return;
    const link = document.createElement('link');
    link.rel = 'preload';
    link.as = 'image';
    link.href = getSizedImageUrl(nextImageUrl, 'large');
    document.head.appendChild(link);
    return () => {
      document.head.removeChild(link);
    };
  }, [nextImageUrl]);

  // --- Fonctions pour les contrôles ---
  const resetViewState = () => {
    setScale(1);
    setTransform({ x: 0, y: 0 });
  };

  const handleNext = () => {
    setCurrentIndex((prevIndex) => (prevIndex + 1) % imageUrls.length);
    resetViewState();
  };

  const handlePrev = () => {
    setCurrentIndex((prevIndex) => (prevIndex - 1 + imageUrls.length) % imageUrls.length);
    resetViewState();
  };

  // --- Fonctions pour le Zoom et le Déplacement (Pan) ---

  // Gère le clic sur l'image : active/désactive le zoom
  const handleImageClick = () => {
    // Si un déplacement vient d'avoir lieu, on ne déclenche pas le zoom/dézoom.
    if (didPan.current) {
      return;
    }
    if (scale !== 1) {
      // Si on dézoome, on réinitialise la position
      setTransform({ x: 0, y: 0 });
      setScale(1);
    } else {
      setScale(MAX_ZOOM);
    }
  };

  // Gestion des événements pointeur pour le pan et le pinch
  const handlePointerDown = (e) => {
    pointers.current.set(e.pointerId, { x: e.clientX, y: e.clientY });

    if (pointers.current.size === 1 && scale > 1) {
      e.preventDefault();
      isPanning.current = true;
      didPan.current = false;
      lastPos.current = { x: e.clientX, y: e.clientY };
      if (containerRef.current) {
        containerRef.current.style.cursor = 'grabbing';
      }
    }

    if (pointers.current.size === 2) {
      // Début d'un pinch : on stocke la distance initiale
      const [p1, p2] = Array.from(pointers.current.values());
      initialPinchDistance.current = Math.hypot(p2.x - p1.x, p2.y - p1.y);
      initialScale.current = scale;
      didPan.current = true; // Empêche le click de se déclencher
      isPanning.current = false;
    }
  };

  const handlePointerMove = (e) => {
    if (!pointers.current.has(e.pointerId)) return;
    pointers.current.set(e.pointerId, { x: e.clientX, y: e.clientY });

    if (pointers.current.size === 2 && initialPinchDistance.current) {
      const [p1, p2] = Array.from(pointers.current.values());
      const distance = Math.hypot(p2.x - p1.x, p2.y - p1.y);
      const newScale = Math.min(
        MAX_ZOOM,
        Math.max(1, (initialScale.current * distance) / initialPinchDistance.current)
      );
      setScale(newScale);
      return;
    }

    if (isPanning.current) {
      didPan.current = true;
      const dx = e.clientX - lastPos.current.x;
      const dy = e.clientY - lastPos.current.y;
      setTransform((prev) => ({
        x: prev.x + dx,
        y: prev.y + dy,
      }));
      lastPos.current = { x: e.clientX, y: e.clientY };
    }
  };

  const endPointer = (e) => {
    pointers.current.delete(e.pointerId);

    if (pointers.current.size < 2) {
      initialPinchDistance.current = null;
    }

    if (pointers.current.size === 0) {
      isPanning.current = false;
      if (containerRef.current) {
        containerRef.current.style.cursor = 'pointer';
      }
    }
  };

  const handlePointerUp = (e) => {
    endPointer(e);
  };

  const handlePointerCancel = (e) => {
    endPointer(e);
  };

  const handlePointerLeave = (e) => {
    endPointer(e);
  };

  const handleImageLoad = (e) => {
    setIsLoaded(true);
    const { naturalWidth, naturalHeight } = e.target;
    if (naturalWidth && naturalHeight) {
      setAspectRatio(`${naturalWidth} / ${naturalHeight}`);
    }
  };

  // Si pas d'images, on n'affiche rien.
  if (!imageUrls || imageUrls.length === 0) {
    return <div className="image-viewer-container">Chargement...</div>;
  }

  return (
    <div className="image-viewer-container">
      <div
        ref={containerRef}
        className="image-wrapper"
        style={{ touchAction: scale > 1 ? 'none' : 'pan-y' }}
        onClick={handleImageClick}
        onPointerDown={handlePointerDown}
        onPointerMove={handlePointerMove}
        onPointerUp={handlePointerUp}
        onPointerCancel={handlePointerCancel}
        onPointerLeave={handlePointerLeave}
      >
        <img
          src={getSizedImageUrl(imageUrls[currentIndex], 'large')}
          srcSet={`${getSizedImageUrl(imageUrls[currentIndex], 'small')} 300w, ${getSizedImageUrl(imageUrls[currentIndex], 'medium')} 600w, ${getSizedImageUrl(imageUrls[currentIndex], 'large')} 1024w`}
          sizes="(max-width: 600px) 100vw, 600px"
          alt={alt}
          loading="lazy"
          decoding={currentIndex === 0 ? 'async' : undefined}
          fetchpriority={currentIndex === 0 ? 'high' : undefined}
          onLoad={handleImageLoad}
          style={{
            width: '100%',
            aspectRatio,
            transform: `translateX(${transform.x}px) translateY(${transform.y}px) scale(${scale})`,
            transition:
              isPanning.current || initialPinchDistance.current
                ? 'none'
                : 'transform 0.3s ease', // Désactive la transition pendant le déplacement ou le pinch
          }}
          draggable="false"
        />
        {!isLoaded && currentIndex !== 0 && (
          <div className="image-placeholder" />
        )}
        {imageUrls.length > 1 && (
<<<<<<< HEAD
          <div className="nav-overlay">
            <button
              type="button"
              className="nav-button prev"
              aria-label="Image précédente"
=======
          <>
            <button
              className="nav-button prev"
>>>>>>> 478ddeb8
              onClick={(e) => {
                e.stopPropagation();
                handlePrev();
              }}
            >
              ‹
            </button>
            <button
<<<<<<< HEAD
              type="button"
              className="nav-button next"
              aria-label="Image suivante"
=======
              className="nav-button next"
>>>>>>> 478ddeb8
              onClick={(e) => {
                e.stopPropagation();
                handleNext();
              }}
            >
              ›
            </button>
            <div className="dots">
              {imageUrls.map((_, idx) => (
                <button
                  key={idx}
<<<<<<< HEAD
                  type="button"
                  aria-label={`Aller à l'image ${idx + 1}`}
=======
>>>>>>> 478ddeb8
                  className={`dot ${idx === currentIndex ? 'active' : ''}`}
                  onClick={(e) => {
                    e.stopPropagation();
                    setCurrentIndex(idx);
                    resetViewState();
                  }}
                />
              ))}
            </div>
<<<<<<< HEAD
          </div>
=======
          </>
>>>>>>> 478ddeb8
        )}
      </div>
    </div>
  );
}

export default ImageViewer;<|MERGE_RESOLUTION|>--- conflicted
+++ resolved
@@ -15,10 +15,10 @@
 
   // --- Références pour la gestion du déplacement ---
   const containerRef = useRef(null); // Référence au conteneur pour gérer le style du curseur
-  const isPanning = useRef(false);     // Vrai si l'utilisateur est en train de cliquer-glisser
-  const didPan = useRef(false);        // Vrai si un déplacement a eu lieu depuis le dernier clic
+  const isPanning = useRef(false); // Vrai si l'utilisateur est en train de cliquer-glisser
+  const didPan = useRef(false); // Vrai si un déplacement a eu lieu depuis le dernier clic
   const lastPos = useRef({ x: 0, y: 0 }); // Stocke la dernière position du pointeur
-  const pointers = useRef(new Map());  // Pointeurs actifs pour le pinch zoom
+  const pointers = useRef(new Map()); // Pointeurs actifs pour le pinch zoom
   const initialPinchDistance = useRef(null);
   const initialScale = useRef(1);
 
@@ -167,6 +167,20 @@
     }
   };
 
+  // Navigation clavier (accessibilité)
+  const handleKeyDown = (e) => {
+    if (e.key === 'ArrowRight') {
+      e.preventDefault();
+      handleNext();
+    } else if (e.key === 'ArrowLeft') {
+      e.preventDefault();
+      handlePrev();
+    } else if (e.key === 'Enter' || e.key === ' ') {
+      e.preventDefault();
+      handleImageClick();
+    }
+  };
+
   // Si pas d'images, on n'affiche rien.
   if (!imageUrls || imageUrls.length === 0) {
     return <div className="image-viewer-container">Chargement...</div>;
@@ -184,6 +198,11 @@
         onPointerUp={handlePointerUp}
         onPointerCancel={handlePointerCancel}
         onPointerLeave={handlePointerLeave}
+        onKeyDown={handleKeyDown}
+        tabIndex={0}
+        role="group"
+        aria-roledescription="Visionneuse d'images"
+        aria-label={alt}
       >
         <img
           src={getSizedImageUrl(imageUrls[currentIndex], 'large')}
@@ -192,7 +211,7 @@
           alt={alt}
           loading="lazy"
           decoding={currentIndex === 0 ? 'async' : undefined}
-          fetchpriority={currentIndex === 0 ? 'high' : undefined}
+          fetchPriority={currentIndex === 0 ? 'high' : undefined}
           onLoad={handleImageLoad}
           style={{
             width: '100%',
@@ -203,23 +222,17 @@
                 ? 'none'
                 : 'transform 0.3s ease', // Désactive la transition pendant le déplacement ou le pinch
           }}
-          draggable="false"
+          draggable={false}
         />
         {!isLoaded && currentIndex !== 0 && (
           <div className="image-placeholder" />
         )}
         {imageUrls.length > 1 && (
-<<<<<<< HEAD
           <div className="nav-overlay">
             <button
               type="button"
               className="nav-button prev"
               aria-label="Image précédente"
-=======
-          <>
-            <button
-              className="nav-button prev"
->>>>>>> 478ddeb8
               onClick={(e) => {
                 e.stopPropagation();
                 handlePrev();
@@ -228,13 +241,9 @@
               ‹
             </button>
             <button
-<<<<<<< HEAD
               type="button"
               className="nav-button next"
               aria-label="Image suivante"
-=======
-              className="nav-button next"
->>>>>>> 478ddeb8
               onClick={(e) => {
                 e.stopPropagation();
                 handleNext();
@@ -242,16 +251,14 @@
             >
               ›
             </button>
-            <div className="dots">
+            <div className="dots" role="tablist" aria-label="Choix de l'image">
               {imageUrls.map((_, idx) => (
                 <button
                   key={idx}
-<<<<<<< HEAD
                   type="button"
                   aria-label={`Aller à l'image ${idx + 1}`}
-=======
->>>>>>> 478ddeb8
                   className={`dot ${idx === currentIndex ? 'active' : ''}`}
+                  aria-selected={idx === currentIndex}
                   onClick={(e) => {
                     e.stopPropagation();
                     setCurrentIndex(idx);
@@ -260,11 +267,7 @@
                 />
               ))}
             </div>
-<<<<<<< HEAD
           </div>
-=======
-          </>
->>>>>>> 478ddeb8
         )}
       </div>
     </div>
