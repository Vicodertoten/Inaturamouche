/* Conteneur global */
.image-viewer-container {
  width: 100%;
  height: auto;
  display: flex;
  flex-direction: column;
  align-items: center;
}

/* Wrapper : base pour centrer la box, pas la cible de l'overlay */
.image-viewer-container .image-wrapper {
  flex-grow: 0;
  width: 100%;
  max-width: 600px;
  max-height: 75vh;
  background-color: var(--bg-color, #0b0b0b);
  border-radius: var(--border-radius, 12px);
  border: 2px solid var(--border-color, rgba(255,255,255,0.1));
  overflow: hidden;
  position: relative;
  display: flex;
  align-items: center;
  justify-content: center;
  cursor: pointer;
  isolation: isolate;
  z-index: 0;
}

/* La boîte épouse la taille effective de la photo */
.image-viewer-container .image-wrapper .image-box {
<<<<<<< HEAD
  position: relative !important;
  display: inline-block !important; /* shrink-to-fit */
  line-height: 0 !important;
  max-width: 100% !important;       /* la photo ne dépasse pas le wrapper */
  max-height: 100% !important;
=======
  position: relative;
  display: inline-block; /* shrink-to-fit */
  line-height: 0;
  max-width: 100%;       /* la photo ne dépasse pas le wrapper */
>>>>>>> c61ca7ed
}

/* L'image ne doit pas étirer .image-box :
   -> on retire width:100% et on met max-width:100% pour garder la taille intrinsèque,
      limitée par le parent. */
.image-viewer-container .image-wrapper .image-box > img {
<<<<<<< HEAD
  max-width: 100% !important;
  max-height: 100% !important;
  height: auto !important;
=======
  max-width: 100%;
  height: auto;
>>>>>>> c61ca7ed
  user-select: none;
  -webkit-user-drag: none;
  position: relative;
  z-index: 0;             /* sous l'overlay */
  transition: transform 0.3s cubic-bezier(0.25, 0.8, 0.25, 1);
  display: block;                    /* pas d'espace inline */
  /* object-fit n'a d'effet que si width & height sont imposés ; on le retire ici */
}

/* Overlay centré en bas — ANCRÉ à .image-box (donc bien à la photo) */
.nav-overlay {
  position: absolute !important;
  left: 50% !important;
  bottom: 12px !important;
  transform: translateX(-50%) !important;
  display: flex;
  align-items: center;
  gap: 8px;
  padding: 6px 10px;
  background-color: rgba(0, 0, 0, 0.4);
  border-radius: 9999px;
  z-index: 10 !important;            /* au-dessus de l'image */
  backdrop-filter: blur(2px);
  pointer-events: auto;
  max-width: 100%;
  box-sizing: border-box;
}

/* Boutons de navigation */
.image-viewer-container .image-wrapper .nav-button {
  background-color: rgba(255, 255, 255, 0.14);
  border: none;
  color: #fff;
  font-size: 20px;
  font-weight: bold;
  cursor: pointer;
  border-radius: 50%;
  width: 36px;
  height: 36px;
  display: grid;
  place-items: center;
  transition: background .2s ease, transform .1s ease;
}
.image-viewer-container .image-wrapper .nav-button:hover { background-color: rgba(255,255,255,0.22); }
.image-viewer-container .image-wrapper .nav-button:active { transform: scale(0.96); }
.image-viewer-container .image-wrapper .nav-button:disabled { opacity: 0.5; cursor: not-allowed; }

/* Dots */
.image-viewer-container .image-wrapper .dots {
  display: flex;
  align-items: center;
  gap: 8px;
}
.image-viewer-container .image-wrapper .dot {
  width: 10px;
  height: 10px;
  border-radius: 50%;
  background-color: rgba(255, 255, 255, 0.55);
  border: none;
  cursor: pointer;
  padding: 0;
  transition: transform .15s ease, background .2s ease, box-shadow .2s ease;
}
.image-viewer-container .image-wrapper .dot:hover { background-color: rgba(255,255,255,0.8); transform: scale(1.15); }
.image-viewer-container .image-wrapper .dot:focus-visible { outline: 2px solid #fff; outline-offset: 2px; }
.image-viewer-container .image-wrapper .dot.active {
  background-color: rgba(255, 255, 255, 0.95);
  box-shadow: 0 0 0 2px rgba(255,255,255,0.35);
  transform: scale(1.35);
}

/* Placeholder de chargement — ancré à la photo */
.image-viewer-container .image-wrapper .image-box .image-placeholder {
  position: absolute;
  inset: 0;
  background-color: var(--surface-color, #0f0f0f);
  animation: image-placeholder-pulse 1.5s ease-in-out infinite;
  pointer-events: none;
  z-index: 1;
}

@keyframes image-placeholder-pulse {
  0% { opacity: 1; }
  50% { opacity: 0.4; }
  100% { opacity: 1; }
}

/* Mobile */
@media (max-width: 480px) {
  .nav-overlay { bottom: 8px !important; padding: 6px 8px; gap: 8px; }
  .image-viewer-container .image-wrapper .nav-button { width: 32px; height: 32px; font-size: 18px; }
  .image-viewer-container .image-wrapper .dot { width: 8px; height: 8px; }
}<|MERGE_RESOLUTION|>--- conflicted
+++ resolved
@@ -28,32 +28,20 @@
 
 /* La boîte épouse la taille effective de la photo */
 .image-viewer-container .image-wrapper .image-box {
-<<<<<<< HEAD
   position: relative !important;
   display: inline-block !important; /* shrink-to-fit */
   line-height: 0 !important;
   max-width: 100% !important;       /* la photo ne dépasse pas le wrapper */
   max-height: 100% !important;
-=======
-  position: relative;
-  display: inline-block; /* shrink-to-fit */
-  line-height: 0;
-  max-width: 100%;       /* la photo ne dépasse pas le wrapper */
->>>>>>> c61ca7ed
 }
 
 /* L'image ne doit pas étirer .image-box :
    -> on retire width:100% et on met max-width:100% pour garder la taille intrinsèque,
       limitée par le parent. */
 .image-viewer-container .image-wrapper .image-box > img {
-<<<<<<< HEAD
   max-width: 100% !important;
   max-height: 100% !important;
   height: auto !important;
-=======
-  max-width: 100%;
-  height: auto;
->>>>>>> c61ca7ed
   user-select: none;
   -webkit-user-drag: none;
   position: relative;
