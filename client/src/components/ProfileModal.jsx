--- conflicted
+++ resolved
@@ -2,11 +2,8 @@
 import { ACHIEVEMENTS } from '../achievements';
 import './ProfileModal.css';
 import { getTaxaByIds } from '../services/api';
-<<<<<<< HEAD
+import PACKS from '../../../shared/packs.js';
 import { resetProfile } from '../services/PlayerProfile';
-=======
-import PACKS from '../../../shared/packs.js';
->>>>>>> 7a6ef7ad
 
 // --- Fonctions de calcul pour le système de niveaux ---
 const getLevelFromXp = (xp) => {
