--- conflicted
+++ resolved
@@ -2,12 +2,10 @@
 import './RoundSummaryModal.css';
 import { getSizedImageUrl } from '../utils/imageUtils';
 
-<<<<<<< HEAD
+
 // Affiche le récapitulatif d'une manche avec le résultat (victoire/défaite)
 const RoundSummaryModal = ({ status, question, scoreInfo, onNext }) => {
-=======
-const RoundSummaryModal = ({ question, scoreInfo, onNext }) => {
->>>>>>> 5ac746f0
+
   const buttonRef = useRef(null);
   const previousActiveRef = useRef(null);
 
@@ -47,17 +45,12 @@
   const displayCommonName = commonName && commonName !== scientificName ? commonName : null;
 
   return (
-<<<<<<< HEAD
     <div className="modal-backdrop">
       <div className="modal-content summary-modal" role="dialog" aria-modal="true">
         <h2 className={isWin ? 'win-title' : 'lose-title'}>
           {isWin ? '🎉 Espèce trouvée !' : '😟 Dommage !'}
         </h2>
 
-=======
-    <div className="modal-backdrop" role="dialog" aria-modal="true">
-      <div className="modal-content summary-modal">
->>>>>>> 5ac746f0
         <div className="correct-answer-section">
           <p>La réponse était :</p>
           <img
