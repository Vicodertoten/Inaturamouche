--- conflicted
+++ resolved
@@ -39,7 +39,6 @@
   to { transform: translateY(0); opacity: 1; }
 }
 
-<<<<<<< HEAD
 .summary-modal h2 {
   margin: 0;
   font-size: 1.6rem;
@@ -47,8 +46,6 @@
 
 .win-title { color: var(--success-color); }
 .lose-title { color: var(--error-color); }
-=======
->>>>>>> 5ac746f0
 
 
 .correct-answer-section {
@@ -57,14 +54,7 @@
   border-radius: 8px;
 }
 
-<<<<<<< HEAD
-.answer-image {
-  width: 100%;
-  height: 140px;
-  object-fit: cover;
-  border-radius: 8px;
-  margin: var(--space-2) 0;
-=======
+
   .answer-image {
     width: 100%;
     aspect-ratio: 4 / 3;
@@ -72,7 +62,6 @@
     object-fit: cover;
     border-radius: 8px;
     margin: var(--space-2) 0;
->>>>>>> 5ac746f0
   border: 2px solid var(--border-color);
   }
 
