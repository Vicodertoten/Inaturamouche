/* --- Polices et Variables Globales --- */
@import url('https://fonts.googleapis.com/css2?family=Poppins:wght@400;500;600;700&display=swap');

/* --- STRUCTURE PRINCIPALE DE L'APPLICATION --- */
.main-nav {
  position: absolute;
  top: 1.5rem;
  right: 1.5rem;
  z-index: 10;
  display: flex;
  gap: 0.75rem;
}

/* Texte/icone du bouton profil */
.main-nav .profile-icon {
  display: none;
}

@media (max-width: 600px) {
  .main-nav .profile-text {
    display: none;
  }
  .main-nav .profile-button {
    padding: 0.25rem;
  }
  .main-nav .profile-icon {
    display: inline;
    font-size: 1rem;
  }
}

.App {
  position: relative; /* Contexte de positionnement pour les éléments absolus */
  width: 100%;
  max-width: 1400px;
    margin: 0 auto;
    padding: var(--space-3);
  box-sizing: border-box;
  display: flex;
  flex-direction: column;
  min-height: var(--full-height);
}

.app-header {
  display: flex;
  justify-content: center; /* Centre le titre */
  align-items: center;
    margin-bottom: var(--space-4);
  flex-shrink: 0;
}

.app-title-image {
  max-width: 250px;
  width: 60%;
  height: auto;
}

.app-title-image.clickable {
  cursor: pointer;
  transition: transform 0.2s ease-in-out;
}
.app-title-image.clickable:hover {
  transform: scale(1.03);
}

.screen-container {
  flex-grow: 1;
  display: flex;
  flex-direction: column;
}

.screen {
  width: 100%;
  display: flex;
  flex-direction: column;
  align-items: center;
  gap: 1.5rem;
  flex-grow: 1;
}

/* --- CARTES ET BOUTONS --- */
  .card {
  width: 100%;
  max-width: 800px; /* Ajout d'une largeur max pour les cartes de jeu/config */
  background-color: var(--surface-color);
  border-radius: var(--border-radius);
    padding: var(--space-5);
  box-sizing: border-box;
  box-shadow: var(--shadow);
  border: 1px solid var(--border-color);
  display: flex;
  flex-direction: column;
}

/* --- STYLE DE BOUTON RESTAURÉ ET SIMPLIFIÉ --- */
button {
  border-radius: 8px;
  border: 1px solid transparent;
    padding: 0.8em var(--space-4);
  font-size: 1em;
  font-weight: 500;
  font-family: inherit;
  background-color: #1a1a1a;
  cursor: pointer;
  transition: border-color 0.25s;
  color: rgba(255, 255, 255, 0.87);
}
button:hover {
  border-color: #646cff;
}
button:focus,
button:focus-visible {
  outline: 4px auto -webkit-focus-ring-color;
}

/* Bouton principal pour lancer/rejouer */
.start-button {
  background-color: var(--primary-color);
  border-color: var(--primary-color);
  font-size: 1.2rem;
    margin-top: var(--space-4);
  width: 100%;

}

.start-button-modal {
  background-color: var(--primary-color);
  border-color: var(--primary-color);
  font-size: 1.2rem;
  width: 100%;

}
.start-button:hover {
  filter: brightness(1.15);
}

/* Boutons de choix dans le jeu */
.choices button { min-height: 44px; }
.choices button.correct, .choices button.correct:hover { background-color: var(--success-color); border-color: var(--success-color); color: #fff; }
.choices button.incorrect, .choices button.incorrect:hover { background-color: var(--error-color); border-color: var(--error-color); color: #fff; }
.choices button.disabled, .choices button.disabled:hover { opacity: 0.6; cursor: not-allowed; }

/* --- SPINNER DE CHARGEMENT CENTRÉ --- */
.spinner-container {
  width: 100%;
  flex-grow: 1; /* Prend toute la hauteur disponible */
  display: flex;
  align-items: center;
  justify-content: center;
}
.spinner {
  width: 56px;
  height: 56px;
  border: 7px solid var(--border-color);
  border-bottom-color: var(--accent-color);
  border-radius: 50%;
  animation: rotation 1s linear infinite;
}
@keyframes rotation { 0% { transform: rotate(0deg); } 100% { transform: rotate(360deg); } }

/* --- AUTRES STYLES (inchangés ou mineurs) --- */
<<<<<<< HEAD
.game-screen .card { flex-grow: 1; }
.game-screen.easy-mode .card { flex-grow: 0; }
.game-screen.easy-mode .game-main { flex-grow: 0; }
.game-screen.hard-mode { flex-grow: 0; }
=======
.game-screen .card { flex-grow: 0; }
.game-screen.easy-mode .card { flex-grow: 0; }
.game-screen.easy-mode .game-main { flex-grow: 0; }
>>>>>>> eda9c6ad
.game-header { width: 100%; display: flex; justify-content: space-between; align-items: center; font-size: 1.1rem; font-weight: 600; flex-shrink: 0; }
.score-container { display: flex; align-items: center; gap: 0.5rem; }
.score { color: var(--accent-color); font-weight: 700; }
.game-main { display: flex; flex-direction: column; gap: 1rem; width: 100%; flex-grow: 1; }
.image-section { display: flex; flex-direction: column; gap: 0.75rem; }
.choices { width: 100%; display: grid; grid-template-columns: 1fr; gap: 0.75rem; flex-shrink: 0; margin-top: auto; }

@media (min-width: 768px) {
  .game-main {
    flex-direction: row-reverse;
    align-items: flex-start;
  }

  .choices {
    width: 40%;
    margin-top: 0;
  }

  .image-section {
    width: 60%;
  }
}
  .inat-link { display: inline-flex; align-self: center; gap: 8px; padding: var(--space-2) calc(var(--space-2) + var(--space-1)); background-color: rgba(0, 0, 0, 0.2); border-radius: 8px; color: var(--text-color-muted); text-decoration: none; font-size: 0.9rem; font-weight: 500; transition: all 0.2s; }
.inat-link:hover { background-color: var(--primary-color); color: var(--text-color); }
.end-screen .card { text-align: center; }
.end-screen .summary { margin-bottom: var(--space-4); }
.end-screen .score-line { font-size: 1.25rem; margin: 0; }
.end-screen .stats {
  display: flex;
  justify-content: center;
  gap: var(--space-3);
  font-weight: 500;
  margin-top: var(--space-2);
}
.end-screen .species-list {
  list-style: none;
  padding: 0;
  margin: var(--space-3) 0;
}
.end-screen .species-item {
  display: flex;
  align-items: center;
  justify-content: space-between;
  gap: var(--space-3);
  margin-bottom: var(--space-2);
  padding: var(--space-2) var(--space-3);
  background-color: rgba(0, 0, 0, 0.1);
  border-radius: var(--border-radius);
}
.end-screen .species-item.found { border-left: 4px solid var(--success-color); }
.end-screen .species-item.missed { border-left: 4px solid var(--error-color); }
.end-screen .species-info {
  display: flex;
  align-items: center;
  gap: 0.25rem;
  flex-wrap: wrap;
}
.end-screen .species-common {
  font-weight: 500;
  margin-right: 0.25rem;
}
.end-screen .species-links {
  display: flex;
  align-items: center;
  gap: var(--space-2);
}
.end-screen .species-status { font-size: 1.25rem; }
.end-screen .external-links-container {
  display: flex;
  gap: 0.5rem;
}
.end-screen .achievements ul { list-style: none; padding: 0; }
.end-screen .end-actions {
  display: flex;
  justify-content: center;
  gap: var(--space-3);
  margin-top: var(--space-4);
}
  .mode-selector { display: flex; align-items: center; gap: 1rem; margin-bottom: var(--space-5); padding: var(--space-3); background-color: rgba(0,0,0,0.1); border-radius: var(--border-radius); justify-content: center; }
.mode-selector h3 { margin: 0; font-size: 1rem; font-weight: 500; }
.mode-selector button.active { border-color: var(--accent-color); background-color: var(--accent-color); color: var(--bg-color); }

  .language-switcher {
    display: flex;
    gap: 0.5rem;
    background-color: var(--surface-color);
    padding: var(--space-2);
    border-radius: var(--border-radius);
  }

  .language-switcher button {
    background-color: transparent;
    border: 2px solid transparent;
    font-size: 1.5rem;
    padding: var(--space-1) var(--space-2);
    line-height: 1;
    border-radius: 6px;
    opacity: 0.5;
    transition: all 0.2s;
  }

.language-switcher button:hover {
  opacity: 1;
  border-color: var(--primary-color);
}

.language-switcher button.active {
  opacity: 1;
  border-color: var(--accent-color);
  background-color: var(--bg-color);
}


  .hint-button-easy {
    padding: 6px calc(var(--space-2) + var(--space-1));
    font-size: 0.8rem;
    background-color: var(--accent-color);
    color: var(--bg-color);
    border: none;
    border-radius: 6px;
    margin-left: var(--space-3); /* Pour l'espacer du titre de la question */
  }
.hint-button-easy:disabled {
  opacity: 0.5;
  cursor: not-allowed;
}

/* Style pour un choix enlevé par l'indice */
.choices button.removed {
  opacity: 0.4;
  text-decoration: line-through;
  cursor: not-allowed;
  background-color: var(--surface-color) !important; /* Pour outrepasser les autres styles */
  border-color: var(--border-color) !important;
  color: var(--text-color-muted) !important;
}

/* Petit ajustement pour le header du jeu */
.game-header .header-left {
  display: flex;
  align-items: center;
}

.card {
  /* NOUVEAU: On s'assure que la carte est un contexte de positionnement */
  position: relative; 
  width: 100%;
  max-width: 800px;
  background-color: var(--surface-color);
  border-radius: var(--border-radius);
  /* On ajuste le padding pour laisser de la place au bouton */
    padding: calc(var(--space-5) + var(--space-2)) var(--space-5) var(--space-5) var(--space-5);
  box-sizing: border-box;
  box-shadow: var(--shadow);
  border: 1px solid var(--border-color);
  display: flex;
  flex-direction: column;
}

/* NOUVEAU: Style pour le bouton d'aide global */
.help-button {
  position: absolute;
  top: -1rem;  /* 1rem du haut de la carte */
  right: -1rem; /* 1rem du bord gauche de la carte */
  background-color: transparent;
  border: 1px solid var(--border-color);
  color: var(--text-color-muted);
  font-weight: 700;
  font-size: 1rem;
  border-radius: 50%;
  width: 50px;
  height: 50px;
  padding: 0;
  line-height: 28px;
  text-align: center;
  cursor: pointer;
  transition: all 0.2s;
  z-index: 10;
}

.help-button:hover {
  background-color: var(--primary-color);
  border-color: var(--primary-color);
  color: #fff;
  transform: scale(1.1);
}

.help-button:focus-visible {
  background-color: var(--primary-color);
  border-color: var(--primary-color);
  color: #fff;
  transform: scale(1.1);
  outline: 2px solid var(--primary-color);
  outline-offset: 2px;
}

/* Tooltip style */
.tooltip {
  position: relative;
  display: inline-block;
}

.tooltip::after {
  content: attr(data-tooltip);
  position: absolute;
  bottom: calc(100% + 0.5rem);
  left: 50%;
  transform: translateX(-50%);
  background-color: var(--surface-color);
  color: var(--text-color);
  padding: 0.4rem 0.6rem;
  border-radius: var(--border-radius);
  border: 1px solid var(--border-color);
  white-space: nowrap;
  opacity: 0;
  pointer-events: none;
  transition: opacity 0.15s ease-in-out;
  z-index: 10;
}

.tooltip:hover::after,
.tooltip:focus::after,
.tooltip:focus-within::after {
  opacity: 1;
}<|MERGE_RESOLUTION|>--- conflicted
+++ resolved
@@ -159,16 +159,16 @@
 @keyframes rotation { 0% { transform: rotate(0deg); } 100% { transform: rotate(360deg); } }
 
 /* --- AUTRES STYLES (inchangés ou mineurs) --- */
-<<<<<<< HEAD
-.game-screen .card { flex-grow: 1; }
+
+.game-screen .card { flex-grow: 0; }
 .game-screen.easy-mode .card { flex-grow: 0; }
 .game-screen.easy-mode .game-main { flex-grow: 0; }
 .game-screen.hard-mode { flex-grow: 0; }
-=======
+
 .game-screen .card { flex-grow: 0; }
 .game-screen.easy-mode .card { flex-grow: 0; }
 .game-screen.easy-mode .game-main { flex-grow: 0; }
->>>>>>> eda9c6ad
+
 .game-header { width: 100%; display: flex; justify-content: space-between; align-items: center; font-size: 1.1rem; font-weight: 600; flex-shrink: 0; }
 .score-container { display: flex; align-items: center; gap: 0.5rem; }
 .score { color: var(--accent-color); font-weight: 700; }
