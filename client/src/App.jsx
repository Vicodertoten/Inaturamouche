// src/App.jsx

import React, { useState, useEffect, useCallback, useReducer } from 'react';

// --- CONFIGS & SERVICES (chemins standardisés) ---
import PACKS from '../../shared/packs.js';
import { initialCustomFilters, customFilterReducer } from './state/filterReducer';
import { loadProfileWithDefaults, saveProfile } from './services/PlayerProfile';
import { checkNewAchievements, ACHIEVEMENTS } from './achievements';
import { fetchQuizQuestion } from './services/api'; // NOUVEL IMPORT


// --- COMPOSANTS (chemins standardisés) ---
import Configurator from './Configurator';
import HardMode from './HardMode';
import EasyMode from './components/Easymode';
import EndScreen from './components/EndScreen';
import Spinner from './components/Spinner';
import HelpModal from './components/HelpModal';
import ProfileModal from './components/ProfileModal';
import titleImage from './assets/inaturamouche-title.png';

// --- STYLES ---
import './App.css';
import './HardMode.css';
import './components/ImageViewer.css'; 
import './configurator.css';
import './components/ProfileModal.css';
import './components/HelpModal.css'; 

const MAX_QUESTIONS_PER_GAME = 5;

function App() {
  // --- ÉTATS ---
  const [language] = useState(() => localStorage.getItem('inaturamouche_lang') || 'fr');
  const [activePackId, setActivePackId] = useState('custom');
  const [customFilters, dispatch] = useReducer(customFilterReducer, initialCustomFilters);
  const [question, setQuestion] = useState(null);
  const [nextQuestion, setNextQuestion] = useState(null);
  const [loading, setLoading] = useState(false);
  const [error, setError] = useState(null);
  const [score, setScore] = useState(0);
  const [questionCount, setQuestionCount] = useState(0);
  const [sessionStats, setSessionStats] = useState({ correctAnswers: 0 });
  const [isGameActive, setIsGameActive] = useState(false);
  const [isGameOver, setIsGameOver] = useState(false);
  const [gameMode, setGameMode] = useState('easy');
  const [playerProfile, setPlayerProfile] = useState(null);
  const [isProfileVisible, setIsProfileVisible] = useState(false);
  const [isHelpVisible, setIsHelpVisible] = useState(() => !localStorage.getItem('home_intro_seen'));
  const [newlyUnlocked, setNewlyUnlocked] = useState([]);
  const [sessionCorrectSpecies, setSessionCorrectSpecies] = useState([]);
  const [sessionSpeciesData, setSessionSpeciesData] = useState([]);
  const [currentStreak, setCurrentStreak] = useState(0);
  const [sessionMissedSpecies, setSessionMissedSpecies] = useState([]);
  const [isReviewMode, setIsReviewMode] = useState(false);

const handleProfileReset = () => {
  setPlayerProfile(loadProfileWithDefaults());
};

  const handleCloseHelp = () => {
    localStorage.setItem('home_intro_seen', '1');
    setIsHelpVisible(false);
  };

  // --- EFFETS ---
  useEffect(() => {
    setPlayerProfile(loadProfileWithDefaults());
  }, []);

  useEffect(() => {
    localStorage.setItem('inaturamouche_lang', language);
  }, [language]);

  const fetchQuestion = useCallback(async (prefetchOnly = false) => {
    if (!prefetchOnly) {
      setLoading(true);
      setError(null);
    }
    try {
      let queryParams = new URLSearchParams();
      queryParams.set('locale', language); // On passe la langue à l'API

      if (isReviewMode) {
        (playerProfile?.stats?.missedSpecies || []).forEach(id => queryParams.append('taxon_ids', id));
      } else {
        const activePack = PACKS.find(p => p.id === activePackId);
        if (activePack.type === 'list') {
          activePack.taxa_ids.forEach(id => queryParams.append('taxon_ids', id));
        } else if (activePack.type === 'dynamic') {
          queryParams.set('pack_id', activePack.id);
        } else { // 'custom'
          customFilters.includedTaxa.forEach(t => queryParams.append('include_taxa', t.id));
          customFilters.excludedTaxa.forEach(t => queryParams.append('exclude_taxa', t.id));
          if (customFilters.place_enabled) {
            queryParams.set('lat', customFilters.lat);
            queryParams.set('lng', customFilters.lng);
            queryParams.set('radius', customFilters.radius);
          }
          if (customFilters.date_enabled) {
            if(customFilters.d1) queryParams.set('d1', customFilters.d1);
            if(customFilters.d2) queryParams.set('d2', customFilters.d2);
          }
        }
      }

      const questionData = await fetchQuizQuestion(queryParams);
      if (prefetchOnly) {
        setNextQuestion(questionData);
      } else {
        setQuestion(questionData);
        // Préchargement de la question suivante
        fetchQuestion(true);
      }
    } catch (err) {
      if (!prefetchOnly) {
        setError(err.message);
        setIsGameActive(false);
        setIsGameOver(false);
      }
    } finally {
      if (!prefetchOnly) {
        setLoading(false);
      }
    }
  }, [activePackId, customFilters, language, isReviewMode, playerProfile]);

  useEffect(() => {
    if (isGameActive && !question && questionCount > 0 && !loading) {
      fetchQuestion();
    }
  }, [questionCount, isGameActive, question, loading, fetchQuestion]);


  // --- GESTIONNAIRES D'ÉVÉNEMENTS ---
  const startGame = (review = false) => {
    setScore(0);
    setQuestionCount(1);
    setIsGameActive(true);
    setIsGameOver(false);
    setError(null);
    setQuestion(null);
    setNextQuestion(null);
    setSessionStats({ correctAnswers: 0 });
    setNewlyUnlocked([]);
    setSessionCorrectSpecies([]);
<<<<<<< HEAD
    setSessionSpeciesData([]);
=======
    setSessionMissedSpecies([]);
>>>>>>> b135fb9a
    setCurrentStreak(0);
    setIsReviewMode(review);
  };

  const returnToConfig = () => {
    setIsGameActive(false);
    setIsGameOver(false);
    setQuestionCount(0);
    setError(null);
    setQuestion(null);
    setNextQuestion(null);
    setIsReviewMode(false);
  };

  const updateScore = (delta) => {
    setScore(prev => prev + delta);
  };

  const handleNextQuestion = (pointsGagnes = 0, isCorrectParam = null) => {
    const isCorrect = isCorrectParam ?? (pointsGagnes > 0);
    const currentQuestionId = question.bonne_reponse.id; // On sauvegarde l'ID avant de changer de question
    setSessionSpeciesData(prev => [
      ...prev,
      {
        id: currentQuestionId,
        name: question.bonne_reponse.name,
        common_name: question.bonne_reponse.common_name,
        wikipedia_url: question.bonne_reponse.wikipedia_url,
        inaturalist_url: question.inaturalist_url,
      },
    ]);
    let bonus = 0;

    if (isCorrect) {
      const newStreak = currentStreak + 1;
      setCurrentStreak(newStreak);
      bonus = 2 * newStreak;
      setSessionStats(prev => ({ ...prev, correctAnswers: prev.correctAnswers + 1 }));
      setSessionCorrectSpecies(prev => [...prev, currentQuestionId]);
      setSessionMissedSpecies(prev => prev.filter(id => id !== currentQuestionId));
    } else {
      setCurrentStreak(0);
      setSessionMissedSpecies(prev => [...prev, currentQuestionId]);
    }

    // Mise à jour des stats de la session en cours
    updateScore(pointsGagnes + bonus);

    // Si la partie n'est pas terminée, on passe à la question suivante
    if (questionCount < MAX_QUESTIONS_PER_GAME) {
      setQuestionCount(prev => prev + 1);
      if (nextQuestion) {
        setQuestion(nextQuestion);
        setNextQuestion(null);
        fetchQuestion(true);
      } else {
        setQuestion(null);
        fetchQuestion();
      }
    } else {
      // --- DÉBUT DU BLOC DE FIN DE PARTIE : C'EST ICI QUE TOUT SE JOUE ---
      // Ce bloc est maintenant la seule source de vérité pour la mise à jour du profil.
      
      const finalCorrectAnswersInSession = sessionStats.correctAnswers + (isCorrect ? 1 : 0);
      const finalScoreInGame = score + pointsGagnes + bonus;
      
      // On s'assure de travailler sur une copie fraîche du profil
      const updatedProfile = JSON.parse(JSON.stringify(playerProfile));
      
      // --- MISE À JOUR ATOMIQUE DES STATS ---
      // On garantit que les compteurs de bonnes réponses et de questions jouées
      // sont TOUJOURS mis à jour ensemble.
      
      updatedProfile.xp = (updatedProfile.xp || 0) + finalScoreInGame;
      updatedProfile.stats.gamesPlayed = (updatedProfile.stats.gamesPlayed || 0) + 1;

      if(gameMode === 'easy') {
        updatedProfile.stats.correctEasy = (updatedProfile.stats.correctEasy || 0) + finalCorrectAnswersInSession;
        updatedProfile.stats.easyQuestionsAnswered = (updatedProfile.stats.easyQuestionsAnswered || 0) + MAX_QUESTIONS_PER_GAME;
        updatedProfile.stats.accuracyEasy = updatedProfile.stats.easyQuestionsAnswered > 0
          ? updatedProfile.stats.correctEasy / updatedProfile.stats.easyQuestionsAnswered
          : 0;
      } else { // mode 'hard'
        updatedProfile.stats.correctHard = (updatedProfile.stats.correctHard || 0) + finalCorrectAnswersInSession;
        updatedProfile.stats.hardQuestionsAnswered = (updatedProfile.stats.hardQuestionsAnswered || 0) + MAX_QUESTIONS_PER_GAME;
        updatedProfile.stats.accuracyHard = updatedProfile.stats.hardQuestionsAnswered > 0
          ? updatedProfile.stats.correctHard / updatedProfile.stats.hardQuestionsAnswered
          : 0;
      }

      // Le reste de la logique pour la maîtrise, les packs et les succès
      const finalCorrectSpecies = isCorrect ? [...sessionCorrectSpecies, currentQuestionId] : sessionCorrectSpecies;
      const finalMissedSpecies = isCorrect ? sessionMissedSpecies : [...sessionMissedSpecies, currentQuestionId];
      if (!updatedProfile.stats.speciesMastery) updatedProfile.stats.speciesMastery = {};
      finalCorrectSpecies.forEach(speciesId => {
        if (!updatedProfile.stats.speciesMastery[speciesId]) {
          updatedProfile.stats.speciesMastery[speciesId] = { correct: 0 };
        }
        updatedProfile.stats.speciesMastery[speciesId].correct += 1;
      });

      if (!updatedProfile.stats.missedSpecies) updatedProfile.stats.missedSpecies = [];
      finalMissedSpecies.forEach(id => {
        if (!updatedProfile.stats.missedSpecies.includes(id)) {
          updatedProfile.stats.missedSpecies.push(id);
        }
      });
      updatedProfile.stats.missedSpecies = updatedProfile.stats.missedSpecies.filter(id => !finalCorrectSpecies.includes(id));

      if (!updatedProfile.stats.packsPlayed) updatedProfile.stats.packsPlayed = {};
      if (!updatedProfile.stats.packsPlayed[activePackId]) {
        updatedProfile.stats.packsPlayed[activePackId] = { correct: 0, answered: 0 };
      }
      updatedProfile.stats.packsPlayed[activePackId].correct += finalCorrectAnswersInSession;
      updatedProfile.stats.packsPlayed[activePackId].answered += MAX_QUESTIONS_PER_GAME;

      const unlockedIds = checkNewAchievements(updatedProfile);
      if (unlockedIds.length > 0) {
        if(!updatedProfile.achievements) updatedProfile.achievements = [];
        updatedProfile.achievements.push(...unlockedIds);
        setNewlyUnlocked(unlockedIds);
        setTimeout(() => setNewlyUnlocked([]), 5000);
      }
      
      // On sauvegarde le profil mis à jour et on termine la partie
      saveProfile(updatedProfile);
      setPlayerProfile(updatedProfile);
      setIsGameActive(false);
      setIsGameOver(true);
      // --- FIN DU BLOC DE FIN DE PARTIE ---
    }
  };

  // --- RENDU DU COMPOSANT ---
  return (
    <div className="App">
      {isProfileVisible && (
        <ProfileModal
          profile={playerProfile}
          onClose={() => setIsProfileVisible(false)}
          onResetProfile={handleProfileReset}
        />
      )}
      {isHelpVisible && <HelpModal onClose={handleCloseHelp} />}
      
      {newlyUnlocked.length > 0 && (
        <div className="achievement-toast">
          🏆 Succès Débloqué !
          <p>{ACHIEVEMENTS[newlyUnlocked[0]].title}</p>
        </div>
      )}
      <nav className="main-nav">
          <button onClick={() => {
              setIsProfileVisible(true);
            }}>
            Mon Profil
          </button>
      </nav>
      <header className="app-header">
       <img 
          src={titleImage} 
          alt="Titre Inaturamouche" 
          className={`app-title-image ${isGameActive || isGameOver ? 'clickable' : ''}`}
          onClick={isGameActive || isGameOver ? returnToConfig : undefined}
          title={isGameActive || isGameOver ? 'Retour au menu principal' : ''}
        />
      </header>
      
      <main className="screen-container">
        {isGameActive ? (
          loading || !question 
            ? <Spinner /> 
            : ( gameMode === 'easy' 
                ? <EasyMode
                    question={question}
                    score={score}
                    questionCount={questionCount}
                    onAnswer={(isCorrect, points) => handleNextQuestion(points, isCorrect)}
                    onUpdateScore={updateScore}
                  />
                : <HardMode question={question} score={score} onNextQuestion={handleNextQuestion} onQuit={returnToConfig} />
            )
        ) : isGameOver ? (
          <EndScreen
            score={score}
            sessionStats={sessionStats}
            sessionCorrectSpecies={sessionCorrectSpecies}
            sessionSpeciesData={sessionSpeciesData}
            newlyUnlocked={newlyUnlocked}
            onRestart={startGame}
            onShowProfile={() => setIsProfileVisible(true)}
          />
        ) : (
          <div className="screen configurator-screen">
            <div className="card">
              <button
                className="help-button"
                onClick={() => setIsHelpVisible(true)}
                title="Aide et informations"
              >
                ?
              </button>
              <div className="mode-selector">
                    <h3>Choisir le mode :</h3>
                    <button
                      onClick={() => setGameMode('easy')}
                      className={gameMode === 'easy' ? 'active' : ''}
                      title="Mode facile : choix multiple"
                    >
                      Facile
                    </button>
                    <button
                      onClick={() => setGameMode('hard')}
                      className={gameMode === 'hard' ? 'active' : ''}
                      title="Mode difficile : réponse libre"
                    >
                      Difficile
                    </button>
                </div>
              <Configurator
                onStartGame={() => startGame(false)}
                onStartReview={() => startGame(true)}
                hasMissedSpecies={(playerProfile?.stats?.missedSpecies?.length || 0) > 0}
                error={error}
                activePackId={activePackId}
                setActivePackId={setActivePackId}
                customFilters={customFilters}
                dispatch={dispatch}
              />
            </div>
          </div>
        )}
      </main>
    </div>
  );
}

export default App;<|MERGE_RESOLUTION|>--- conflicted
+++ resolved
@@ -145,11 +145,8 @@
     setSessionStats({ correctAnswers: 0 });
     setNewlyUnlocked([]);
     setSessionCorrectSpecies([]);
-<<<<<<< HEAD
     setSessionSpeciesData([]);
-=======
     setSessionMissedSpecies([]);
->>>>>>> b135fb9a
     setCurrentStreak(0);
     setIsReviewMode(review);
   };
