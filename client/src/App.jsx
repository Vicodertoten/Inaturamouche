// src/App.jsx

import React, { useState, useEffect, useCallback, useReducer, lazy, Suspense } from 'react';

// --- CONFIGS & SERVICES (chemins standardisés) ---
import PACKS from '../../shared/packs.js';
import { initialCustomFilters, customFilterReducer } from './state/filterReducer';
import { loadProfileWithDefaults, saveProfile } from './services/PlayerProfile';
import { checkNewAchievements } from './achievements';
import { fetchQuizQuestion } from './services/api'; // NOUVEL IMPORT


// --- COMPOSANTS (chemins standardisés) ---
const Configurator = lazy(() => import('./Configurator'));
const HardMode = lazy(() => import('./HardMode'));
const EasyMode = lazy(() => import('./components/Easymode'));
const EndScreen = lazy(() => import('./components/EndScreen'));
import Spinner from './components/Spinner';
import HelpModal from './components/HelpModal';
import ProfileModal from './components/ProfileModal';
import AchievementModal from './components/AchievementModal';
import titleImage from './assets/inaturamouche-title.png';

// --- STYLES ---
import './App.css';
import './HardMode.css';
import './components/ImageViewer.css'; 
import './configurator.css';
import './components/ProfileModal.css';
import './components/HelpModal.css'; 

const MAX_QUESTIONS_PER_GAME = 5;

function App() {
  // --- ÉTATS ---
  const [language] = useState(() => localStorage.getItem('inaturamouche_lang') || 'fr');
  const [activePackId, setActivePackId] = useState('custom');
  const [customFilters, dispatch] = useReducer(customFilterReducer, initialCustomFilters);
  const [question, setQuestion] = useState(null);
  const [nextQuestion, setNextQuestion] = useState(null);
  const [loading, setLoading] = useState(false);
  const [error, setError] = useState(null);
  const [score, setScore] = useState(0);
  const [questionCount, setQuestionCount] = useState(0);
  const [sessionStats, setSessionStats] = useState({ correctAnswers: 0 });
  const [isGameActive, setIsGameActive] = useState(false);
  const [isGameOver, setIsGameOver] = useState(false);
  const [gameMode, setGameMode] = useState('easy');
  const [playerProfile, setPlayerProfile] = useState(null);
  const [isProfileVisible, setIsProfileVisible] = useState(false);
  const [isHelpVisible, setIsHelpVisible] = useState(() => !localStorage.getItem('home_intro_seen'));
  const [newlyUnlocked, setNewlyUnlocked] = useState([]);
  const [sessionCorrectSpecies, setSessionCorrectSpecies] = useState([]);
  const [sessionSpeciesData, setSessionSpeciesData] = useState([]);
  const [currentStreak, setCurrentStreak] = useState(0);
  const [sessionMissedSpecies, setSessionMissedSpecies] = useState([]);
  const [isReviewMode, setIsReviewMode] = useState(false);

const handleProfileReset = () => {
  setPlayerProfile(loadProfileWithDefaults());
};

  const handleCloseHelp = () => {
    localStorage.setItem('home_intro_seen', '1');
    setIsHelpVisible(false);
  };

  // --- EFFETS ---
  useEffect(() => {
    setPlayerProfile(loadProfileWithDefaults());
  }, []);

  useEffect(() => {
    localStorage.setItem('inaturamouche_lang', language);
  }, [language]);

  const fetchQuestion = useCallback(async (prefetchOnly = false) => {
    if (!prefetchOnly) {
      setLoading(true);
      setError(null);
    }
    try {
      let queryParams = new URLSearchParams();
      queryParams.set('locale', language); // On passe la langue à l'API

      if (isReviewMode) {
        (playerProfile?.stats?.missedSpecies || []).forEach(id => queryParams.append('taxon_ids', id));
      } else {
        const activePack = PACKS.find(p => p.id === activePackId);
        if (activePack.type === 'list') {
          activePack.taxa_ids.forEach(id => queryParams.append('taxon_ids', id));
        } else if (activePack.type === 'dynamic') {
          queryParams.set('pack_id', activePack.id);
        } else { // 'custom'
          customFilters.includedTaxa.forEach(t => queryParams.append('include_taxa', t.id));
          customFilters.excludedTaxa.forEach(t => queryParams.append('exclude_taxa', t.id));
          if (customFilters.place_enabled) {
            queryParams.set('lat', customFilters.lat);
            queryParams.set('lng', customFilters.lng);
            queryParams.set('radius', customFilters.radius);
          }
          if (customFilters.date_enabled) {
            if(customFilters.d1) queryParams.set('d1', customFilters.d1);
            if(customFilters.d2) queryParams.set('d2', customFilters.d2);
          }
        }
      }

      const questionData = await fetchQuizQuestion(queryParams);
      if (prefetchOnly) {
        setNextQuestion(questionData);
      } else {
        setQuestion(questionData);
        // Préchargement de la question suivante
        fetchQuestion(true);
      }
    } catch (err) {
      if (!prefetchOnly) {
        if (err.status === 404 || err.status === 500) {
          setError('Aucune espèce trouvée, élargissez la recherche');
        } else {
          setError(err.message);
        }
        setIsGameActive(false);
        setIsGameOver(false);
      }
    } finally {
      if (!prefetchOnly) {
        setLoading(false);
      }
    }
  }, [activePackId, customFilters, language, isReviewMode, playerProfile]);

  useEffect(() => {
    if (isGameActive && !question && questionCount > 0 && !loading) {
      fetchQuestion();
    }
  }, [questionCount, isGameActive, question, loading, fetchQuestion]);


  // --- GESTIONNAIRES D'ÉVÉNEMENTS ---
  const startGame = (review = false) => {
    setScore(0);
    setQuestionCount(1);
    setIsGameActive(true);
    setIsGameOver(false);
    setError(null);
    setQuestion(null);
    setNextQuestion(null);
    setSessionStats({ correctAnswers: 0 });
    setNewlyUnlocked([]);
    setSessionCorrectSpecies([]);
    setSessionSpeciesData([]);
    setSessionMissedSpecies([]);
    setCurrentStreak(0);
    setIsReviewMode(review);
  };

  const returnToConfig = () => {
    setIsGameActive(false);
    setIsGameOver(false);
    setQuestionCount(0);
    setError(null);
    setQuestion(null);
    setNextQuestion(null);
    setIsReviewMode(false);
  };

  const updateScore = (delta) => {
    setScore(prev => prev + delta);
  };

  const handleNextQuestion = ({ points = 0, bonus = 0, isCorrect = null } = {}) => {
    const isCorrectFinal = isCorrect ?? (points > 0);
    const currentQuestionId = question.bonne_reponse.id; // On sauvegarde l'ID avant de changer de question

    const newStreak = isCorrectFinal ? currentStreak + 1 : 0;
    setCurrentStreak(newStreak);

    let streakBonus = 0;
    if (isCorrectFinal) {
      streakBonus = 2 * newStreak;
      setSessionStats(prev => ({ ...prev, correctAnswers: prev.correctAnswers + 1 }));
      setSessionCorrectSpecies(prev => [...prev, currentQuestionId]);
      setSessionMissedSpecies(prev => prev.filter(id => id !== currentQuestionId));
    } else {
      setSessionMissedSpecies(prev => [...prev, currentQuestionId]);
    }

    const totalBonus = bonus + streakBonus;

    setSessionSpeciesData(prev => [
      ...prev,
      {
        id: currentQuestionId,
        name: question.bonne_reponse.name,
        common_name: question.bonne_reponse.common_name,
        wikipedia_url: question.bonne_reponse.wikipedia_url,
        inaturalist_url: question.inaturalist_url,
        bonus: totalBonus,
        streak: newStreak,
      },
    ]);

    // Mise à jour des stats de la session en cours
    updateScore(points + totalBonus);

    // Si la partie n'est pas terminée, on passe à la question suivante
    if (questionCount < MAX_QUESTIONS_PER_GAME) {
      setQuestionCount(prev => prev + 1);
      if (nextQuestion) {
        setQuestion(nextQuestion);
        setNextQuestion(null);
        fetchQuestion(true);
      } else {
        setQuestion(null);
        fetchQuestion();
      }
    } else {
      // --- DÉBUT DU BLOC DE FIN DE PARTIE : C'EST ICI QUE TOUT SE JOUE ---
      // Ce bloc est maintenant la seule source de vérité pour la mise à jour du profil.

      const finalCorrectAnswersInSession = sessionStats.correctAnswers + (isCorrectFinal ? 1 : 0);
      const finalScoreInGame = score + points + totalBonus;

      // On s'assure de travailler sur une copie fraîche du profil
      const updatedProfile = JSON.parse(JSON.stringify(playerProfile));
      
      // --- MISE À JOUR ATOMIQUE DES STATS ---
      // On garantit que les compteurs de bonnes réponses et de questions jouées
      // sont TOUJOURS mis à jour ensemble.
      
      updatedProfile.xp = (updatedProfile.xp || 0) + finalScoreInGame;
      updatedProfile.stats.gamesPlayed = (updatedProfile.stats.gamesPlayed || 0) + 1;

      if(gameMode === 'easy') {
        updatedProfile.stats.correctEasy = (updatedProfile.stats.correctEasy || 0) + finalCorrectAnswersInSession;
        updatedProfile.stats.easyQuestionsAnswered = (updatedProfile.stats.easyQuestionsAnswered || 0) + MAX_QUESTIONS_PER_GAME;
        updatedProfile.stats.accuracyEasy = updatedProfile.stats.easyQuestionsAnswered > 0
          ? updatedProfile.stats.correctEasy / updatedProfile.stats.easyQuestionsAnswered
          : 0;
      } else { // mode 'hard'
        updatedProfile.stats.correctHard = (updatedProfile.stats.correctHard || 0) + finalCorrectAnswersInSession;
        updatedProfile.stats.hardQuestionsAnswered = (updatedProfile.stats.hardQuestionsAnswered || 0) + MAX_QUESTIONS_PER_GAME;
        updatedProfile.stats.accuracyHard = updatedProfile.stats.hardQuestionsAnswered > 0
          ? updatedProfile.stats.correctHard / updatedProfile.stats.hardQuestionsAnswered
          : 0;
      }

      // Le reste de la logique pour la maîtrise, les packs et les succès
      const finalCorrectSpecies = isCorrectFinal ? [...sessionCorrectSpecies, currentQuestionId] : sessionCorrectSpecies;
      const finalMissedSpecies = isCorrectFinal ? sessionMissedSpecies : [...sessionMissedSpecies, currentQuestionId];
      if (!updatedProfile.stats.speciesMastery) updatedProfile.stats.speciesMastery = {};
      finalCorrectSpecies.forEach(speciesId => {
        if (!updatedProfile.stats.speciesMastery[speciesId]) {
          updatedProfile.stats.speciesMastery[speciesId] = { correct: 0 };
        }
        updatedProfile.stats.speciesMastery[speciesId].correct += 1;
      });

      if (!updatedProfile.stats.missedSpecies) updatedProfile.stats.missedSpecies = [];
      finalMissedSpecies.forEach(id => {
        if (!updatedProfile.stats.missedSpecies.includes(id)) {
          updatedProfile.stats.missedSpecies.push(id);
        }
      });
      updatedProfile.stats.missedSpecies = updatedProfile.stats.missedSpecies.filter(id => !finalCorrectSpecies.includes(id));

      if (!updatedProfile.stats.packsPlayed) updatedProfile.stats.packsPlayed = {};
      if (!updatedProfile.stats.packsPlayed[activePackId]) {
        updatedProfile.stats.packsPlayed[activePackId] = { correct: 0, answered: 0 };
      }
      updatedProfile.stats.packsPlayed[activePackId].correct += finalCorrectAnswersInSession;
      updatedProfile.stats.packsPlayed[activePackId].answered += MAX_QUESTIONS_PER_GAME;

      const unlockedIds = checkNewAchievements(updatedProfile);
      if (unlockedIds.length > 0) {
        if(!updatedProfile.achievements) updatedProfile.achievements = [];
        updatedProfile.achievements.push(...unlockedIds);
        setNewlyUnlocked(unlockedIds);
        setTimeout(() => setNewlyUnlocked([]), 5000);
      }
      
      // On sauvegarde le profil mis à jour et on termine la partie
      saveProfile(updatedProfile);
      setPlayerProfile(updatedProfile);
      setIsGameActive(false);
      setIsGameOver(true);
      // --- FIN DU BLOC DE FIN DE PARTIE ---
    }
  };

  // --- RENDU DU COMPOSANT ---
  const nextImageUrl = nextQuestion?.image_urls?.[0] || nextQuestion?.image_url;
  return (
    <div className="App">
      {isProfileVisible && (
        <ProfileModal
          profile={playerProfile}
          onClose={() => setIsProfileVisible(false)}
          onResetProfile={handleProfileReset}
        />
      )}
      {isHelpVisible && <HelpModal onClose={handleCloseHelp} />}
      
      {newlyUnlocked.length > 0 && (
        <AchievementModal
          achievementId={newlyUnlocked[0]}
          onClose={() => setNewlyUnlocked([])}
        />
      )}
      <nav className="main-nav">
          <button onClick={() => {
              setIsProfileVisible(true);
            }}>
            Mon Profil
          </button>
      </nav>
      <header className="app-header">
       <img
          src={titleImage}
          alt="Titre Inaturamouche"
          className={`app-title-image ${isGameActive || isGameOver ? 'clickable' : ''}`}
          onClick={isGameActive || isGameOver ? returnToConfig : undefined}
          title={isGameActive || isGameOver ? 'Retour au menu principal' : ''}
        />
      </header>
      
      <main className="screen-container">
        <Suspense fallback={<Spinner />}>
          {isGameActive ? (
            loading || !question
              ? <Spinner />
              : ( gameMode === 'easy'
                  ? <EasyMode
                      question={question}
                      score={score}
                      questionCount={questionCount}
                      onAnswer={handleNextQuestion}
                      onUpdateScore={updateScore}
                      nextImageUrl={nextImageUrl}
                      currentStreak={currentStreak}
                    />
                  : <HardMode
                      question={question}
                      score={score}
                      onNextQuestion={handleNextQuestion}
                      onQuit={returnToConfig}
                      nextImageUrl={nextImageUrl}
                      currentStreak={currentStreak}
                    />
              )
          ) : isGameOver ? (
            <EndScreen
              score={score}
              sessionCorrectSpecies={sessionCorrectSpecies}
              sessionSpeciesData={sessionSpeciesData}
              newlyUnlocked={newlyUnlocked}
              onRestart={startGame}
              onReturnHome={returnToConfig}
            />
          ) : (
            <div className="screen configurator-screen">
              <div className="card">
                <button
                  className="help-button"
                  onClick={() => setIsHelpVisible(true)}
                  title="Aide et informations"
                  aria-label="Afficher l'aide"
                >
                  ?
                </button>
                <div className="mode-selector">
                      <h3>Choisir le mode :</h3>
                      <button
                        onClick={() => setGameMode('easy')}
<<<<<<< HEAD
                        className={`tooltip ${gameMode === 'easy' ? 'active' : ''}`}
                        data-tooltip="Mode facile : quatre propositions et indice facultatif"
=======
                        className={gameMode === 'easy' ? 'active' : ''}
                        title="Mode facile : quatre propositions et indice facultatif"
>>>>>>> fb8fd0b2
                      >
                        Facile
                      </button>
                      <button
                        onClick={() => setGameMode('hard')}
<<<<<<< HEAD
                        className={`tooltip ${gameMode === 'hard' ? 'active' : ''}`}
                        data-tooltip="Mode difficile : devinez la taxonomie avec essais limités"
=======
                        className={gameMode === 'hard' ? 'active' : ''}
                        title="Mode difficile : devinez la taxonomie avec essais limités"
>>>>>>> fb8fd0b2
                      >
                        Difficile
                      </button>
                  </div>
                <Configurator
                  onStartGame={() => startGame(false)}
                  onStartReview={() => startGame(true)}
                  hasMissedSpecies={(playerProfile?.stats?.missedSpecies?.length || 0) > 0}
                  error={error}
                  setError={setError}
                  activePackId={activePackId}
                  setActivePackId={setActivePackId}
                  customFilters={customFilters}
                  dispatch={dispatch}
                />
              </div>
            </div>
          )}
        </Suspense>
      </main>
    </div>
  );
}

export default App;<|MERGE_RESOLUTION|>--- conflicted
+++ resolved
@@ -374,25 +374,24 @@
                       <h3>Choisir le mode :</h3>
                       <button
                         onClick={() => setGameMode('easy')}
-<<<<<<< HEAD
+
                         className={`tooltip ${gameMode === 'easy' ? 'active' : ''}`}
                         data-tooltip="Mode facile : quatre propositions et indice facultatif"
-=======
+
                         className={gameMode === 'easy' ? 'active' : ''}
                         title="Mode facile : quatre propositions et indice facultatif"
->>>>>>> fb8fd0b2
                       >
                         Facile
                       </button>
                       <button
                         onClick={() => setGameMode('hard')}
-<<<<<<< HEAD
+
                         className={`tooltip ${gameMode === 'hard' ? 'active' : ''}`}
                         data-tooltip="Mode difficile : devinez la taxonomie avec essais limités"
-=======
+
                         className={gameMode === 'hard' ? 'active' : ''}
                         title="Mode difficile : devinez la taxonomie avec essais limités"
->>>>>>> fb8fd0b2
+
                       >
                         Difficile
                       </button>
