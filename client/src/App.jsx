// src/App.jsx

import React, { useState, useEffect, useCallback, useReducer, lazy, Suspense } from 'react';

// --- CONFIGS & SERVICES (chemins standardisés) ---
import PACKS from '../../shared/packs.js';
import { initialCustomFilters, customFilterReducer } from './state/filterReducer';
import { loadProfileWithDefaults, saveProfile } from './services/PlayerProfile';
import { checkNewAchievements, ACHIEVEMENTS } from './achievements';
import { fetchQuizQuestion } from './services/api'; // NOUVEL IMPORT


// --- COMPOSANTS (chemins standardisés) ---
const Configurator = lazy(() => import('./Configurator'));
const HardMode = lazy(() => import('./HardMode'));
const EasyMode = lazy(() => import('./components/Easymode'));
const EndScreen = lazy(() => import('./components/EndScreen'));
import Spinner from './components/Spinner';
import HelpModal from './components/HelpModal';
import ProfileModal from './components/ProfileModal';
import titleImage from './assets/inaturamouche-title.png';

// --- STYLES ---
import './App.css';
import './HardMode.css';
import './components/ImageViewer.css'; 
import './configurator.css';
import './components/ProfileModal.css';
import './components/HelpModal.css'; 

const MAX_QUESTIONS_PER_GAME = 5;

function App() {
  // --- ÉTATS ---
  const [language] = useState(() => localStorage.getItem('inaturamouche_lang') || 'fr');
  const [activePackId, setActivePackId] = useState('custom');
  const [customFilters, dispatch] = useReducer(customFilterReducer, initialCustomFilters);
  const [question, setQuestion] = useState(null);
  const [nextQuestion, setNextQuestion] = useState(null);
  const [loading, setLoading] = useState(false);
  const [error, setError] = useState(null);
  const [score, setScore] = useState(0);
  const [questionCount, setQuestionCount] = useState(0);
  const [sessionStats, setSessionStats] = useState({ correctAnswers: 0 });
  const [isGameActive, setIsGameActive] = useState(false);
  const [isGameOver, setIsGameOver] = useState(false);
  const [gameMode, setGameMode] = useState('easy');
  const [playerProfile, setPlayerProfile] = useState(null);
  const [isProfileVisible, setIsProfileVisible] = useState(false);
  const [isHelpVisible, setIsHelpVisible] = useState(() => !localStorage.getItem('home_intro_seen'));
  const [newlyUnlocked, setNewlyUnlocked] = useState([]);
  const [sessionCorrectSpecies, setSessionCorrectSpecies] = useState([]);
  const [sessionSpeciesData, setSessionSpeciesData] = useState([]);
  const [currentStreak, setCurrentStreak] = useState(0);
  const [sessionMissedSpecies, setSessionMissedSpecies] = useState([]);
  const [isReviewMode, setIsReviewMode] = useState(false);

const handleProfileReset = () => {
  setPlayerProfile(loadProfileWithDefaults());
};

  const handleCloseHelp = () => {
    localStorage.setItem('home_intro_seen', '1');
    setIsHelpVisible(false);
  };

  // --- EFFETS ---
  useEffect(() => {
    setPlayerProfile(loadProfileWithDefaults());
  }, []);

  useEffect(() => {
    localStorage.setItem('inaturamouche_lang', language);
  }, [language]);

  const fetchQuestion = useCallback(async (prefetchOnly = false) => {
    if (!prefetchOnly) {
      setLoading(true);
      setError(null);
    }
    try {
      let queryParams = new URLSearchParams();
      queryParams.set('locale', language); // On passe la langue à l'API

      if (isReviewMode) {
        (playerProfile?.stats?.missedSpecies || []).forEach(id => queryParams.append('taxon_ids', id));
      } else {
        const activePack = PACKS.find(p => p.id === activePackId);
        if (activePack.type === 'list') {
          activePack.taxa_ids.forEach(id => queryParams.append('taxon_ids', id));
        } else if (activePack.type === 'dynamic') {
          queryParams.set('pack_id', activePack.id);
        } else { // 'custom'
          customFilters.includedTaxa.forEach(t => queryParams.append('include_taxa', t.id));
          customFilters.excludedTaxa.forEach(t => queryParams.append('exclude_taxa', t.id));
          if (customFilters.place_enabled) {
            queryParams.set('lat', customFilters.lat);
            queryParams.set('lng', customFilters.lng);
            queryParams.set('radius', customFilters.radius);
          }
          if (customFilters.date_enabled) {
            if(customFilters.d1) queryParams.set('d1', customFilters.d1);
            if(customFilters.d2) queryParams.set('d2', customFilters.d2);
          }
        }
      }

      const questionData = await fetchQuizQuestion(queryParams);
      if (prefetchOnly) {
        setNextQuestion(questionData);
      } else {
        setQuestion(questionData);
        // Préchargement de la question suivante
        fetchQuestion(true);
      }
    } catch (err) {
      if (!prefetchOnly) {
        setError(err.message);
        setIsGameActive(false);
        setIsGameOver(false);
      }
    } finally {
      if (!prefetchOnly) {
        setLoading(false);
      }
    }
  }, [activePackId, customFilters, language, isReviewMode, playerProfile]);

  useEffect(() => {
    if (isGameActive && !question && questionCount > 0 && !loading) {
      fetchQuestion();
    }
  }, [questionCount, isGameActive, question, loading, fetchQuestion]);


  // --- GESTIONNAIRES D'ÉVÉNEMENTS ---
  const startGame = (review = false) => {
    setScore(0);
    setQuestionCount(1);
    setIsGameActive(true);
    setIsGameOver(false);
    setError(null);
    setQuestion(null);
    setNextQuestion(null);
    setSessionStats({ correctAnswers: 0 });
    setNewlyUnlocked([]);
    setSessionCorrectSpecies([]);
    setSessionSpeciesData([]);
    setSessionMissedSpecies([]);
    setCurrentStreak(0);
    setIsReviewMode(review);
  };

  const returnToConfig = () => {
    setIsGameActive(false);
    setIsGameOver(false);
    setQuestionCount(0);
    setError(null);
    setQuestion(null);
    setNextQuestion(null);
    setIsReviewMode(false);
  };

  const updateScore = (delta) => {
    setScore(prev => prev + delta);
  };

  const handleNextQuestion = (pointsGagnes = 0, isCorrectParam = null) => {
    const isCorrect = isCorrectParam ?? (pointsGagnes > 0);
    const currentQuestionId = question.bonne_reponse.id; // On sauvegarde l'ID avant de changer de question
    setSessionSpeciesData(prev => [
      ...prev,
      {
        id: currentQuestionId,
        name: question.bonne_reponse.name,
        common_name: question.bonne_reponse.common_name,
        wikipedia_url: question.bonne_reponse.wikipedia_url,
        inaturalist_url: question.inaturalist_url,
      },
    ]);
    let bonus = 0;

    if (isCorrect) {
      const newStreak = currentStreak + 1;
      setCurrentStreak(newStreak);
      bonus = 2 * newStreak;
      setSessionStats(prev => ({ ...prev, correctAnswers: prev.correctAnswers + 1 }));
      setSessionCorrectSpecies(prev => [...prev, currentQuestionId]);
      setSessionMissedSpecies(prev => prev.filter(id => id !== currentQuestionId));
    } else {
      setCurrentStreak(0);
      setSessionMissedSpecies(prev => [...prev, currentQuestionId]);
    }

    // Mise à jour des stats de la session en cours
    updateScore(pointsGagnes + bonus);

    // Si la partie n'est pas terminée, on passe à la question suivante
    if (questionCount < MAX_QUESTIONS_PER_GAME) {
      setQuestionCount(prev => prev + 1);
      if (nextQuestion) {
        setQuestion(nextQuestion);
        setNextQuestion(null);
        fetchQuestion(true);
      } else {
        setQuestion(null);
        fetchQuestion();
      }
    } else {
      // --- DÉBUT DU BLOC DE FIN DE PARTIE : C'EST ICI QUE TOUT SE JOUE ---
      // Ce bloc est maintenant la seule source de vérité pour la mise à jour du profil.
      
      const finalCorrectAnswersInSession = sessionStats.correctAnswers + (isCorrect ? 1 : 0);
      const finalScoreInGame = score + pointsGagnes + bonus;
      
      // On s'assure de travailler sur une copie fraîche du profil
      const updatedProfile = JSON.parse(JSON.stringify(playerProfile));
      
      // --- MISE À JOUR ATOMIQUE DES STATS ---
      // On garantit que les compteurs de bonnes réponses et de questions jouées
      // sont TOUJOURS mis à jour ensemble.
      
      updatedProfile.xp = (updatedProfile.xp || 0) + finalScoreInGame;
      updatedProfile.stats.gamesPlayed = (updatedProfile.stats.gamesPlayed || 0) + 1;

      if(gameMode === 'easy') {
        updatedProfile.stats.correctEasy = (updatedProfile.stats.correctEasy || 0) + finalCorrectAnswersInSession;
        updatedProfile.stats.easyQuestionsAnswered = (updatedProfile.stats.easyQuestionsAnswered || 0) + MAX_QUESTIONS_PER_GAME;
        updatedProfile.stats.accuracyEasy = updatedProfile.stats.easyQuestionsAnswered > 0
          ? updatedProfile.stats.correctEasy / updatedProfile.stats.easyQuestionsAnswered
          : 0;
      } else { // mode 'hard'
        updatedProfile.stats.correctHard = (updatedProfile.stats.correctHard || 0) + finalCorrectAnswersInSession;
        updatedProfile.stats.hardQuestionsAnswered = (updatedProfile.stats.hardQuestionsAnswered || 0) + MAX_QUESTIONS_PER_GAME;
        updatedProfile.stats.accuracyHard = updatedProfile.stats.hardQuestionsAnswered > 0
          ? updatedProfile.stats.correctHard / updatedProfile.stats.hardQuestionsAnswered
          : 0;
      }

      // Le reste de la logique pour la maîtrise, les packs et les succès
      const finalCorrectSpecies = isCorrect ? [...sessionCorrectSpecies, currentQuestionId] : sessionCorrectSpecies;
      const finalMissedSpecies = isCorrect ? sessionMissedSpecies : [...sessionMissedSpecies, currentQuestionId];
      if (!updatedProfile.stats.speciesMastery) updatedProfile.stats.speciesMastery = {};
      finalCorrectSpecies.forEach(speciesId => {
        if (!updatedProfile.stats.speciesMastery[speciesId]) {
          updatedProfile.stats.speciesMastery[speciesId] = { correct: 0 };
        }
        updatedProfile.stats.speciesMastery[speciesId].correct += 1;
      });

      if (!updatedProfile.stats.missedSpecies) updatedProfile.stats.missedSpecies = [];
      finalMissedSpecies.forEach(id => {
        if (!updatedProfile.stats.missedSpecies.includes(id)) {
          updatedProfile.stats.missedSpecies.push(id);
        }
      });
      updatedProfile.stats.missedSpecies = updatedProfile.stats.missedSpecies.filter(id => !finalCorrectSpecies.includes(id));

      if (!updatedProfile.stats.packsPlayed) updatedProfile.stats.packsPlayed = {};
      if (!updatedProfile.stats.packsPlayed[activePackId]) {
        updatedProfile.stats.packsPlayed[activePackId] = { correct: 0, answered: 0 };
      }
      updatedProfile.stats.packsPlayed[activePackId].correct += finalCorrectAnswersInSession;
      updatedProfile.stats.packsPlayed[activePackId].answered += MAX_QUESTIONS_PER_GAME;

      const unlockedIds = checkNewAchievements(updatedProfile);
      if (unlockedIds.length > 0) {
        if(!updatedProfile.achievements) updatedProfile.achievements = [];
        updatedProfile.achievements.push(...unlockedIds);
        setNewlyUnlocked(unlockedIds);
        setTimeout(() => setNewlyUnlocked([]), 5000);
      }
      
      // On sauvegarde le profil mis à jour et on termine la partie
      saveProfile(updatedProfile);
      setPlayerProfile(updatedProfile);
      setIsGameActive(false);
      setIsGameOver(true);
      // --- FIN DU BLOC DE FIN DE PARTIE ---
    }
  };

  // --- RENDU DU COMPOSANT ---
  return (
    <div className="App">
      {isProfileVisible && (
        <ProfileModal
          profile={playerProfile}
          onClose={() => setIsProfileVisible(false)}
          onResetProfile={handleProfileReset}
        />
      )}
      {isHelpVisible && <HelpModal onClose={handleCloseHelp} />}
      
      {newlyUnlocked.length > 0 && (
        <div className="achievement-toast">
          🏆 Succès Débloqué !
          <p>{ACHIEVEMENTS[newlyUnlocked[0]].title}</p>
        </div>
      )}
      <nav className="main-nav">
          <button onClick={() => {
              setIsProfileVisible(true);
            }}>
            Mon Profil
          </button>
      </nav>
      <header className="app-header">
       <img 
          src={titleImage} 
          alt="Titre Inaturamouche" 
          className={`app-title-image ${isGameActive || isGameOver ? 'clickable' : ''}`}
          onClick={isGameActive || isGameOver ? returnToConfig : undefined}
          title={isGameActive || isGameOver ? 'Retour au menu principal' : ''}
        />
      </header>
      
      <main className="screen-container">
<<<<<<< HEAD
        {isGameActive ? (
          loading || !question 
            ? <Spinner /> 
            : ( gameMode === 'easy' 
                ? <EasyMode
                    question={question}
                    score={score}
                    questionCount={questionCount}
                    onAnswer={(isCorrect, points) => handleNextQuestion(points, isCorrect)}
                    onUpdateScore={updateScore}
                  />
                : <HardMode question={question} score={score} onNextQuestion={handleNextQuestion} onQuit={returnToConfig} />
            )
        ) : isGameOver ? (
          <EndScreen
            score={score}
            sessionCorrectSpecies={sessionCorrectSpecies}
            sessionSpeciesData={sessionSpeciesData}
            newlyUnlocked={newlyUnlocked}
            onRestart={startGame}
            onReturnHome={returnToConfig}
          />
        ) : (
          <div className="screen configurator-screen">
            <div className="card">
              <button
                className="help-button"
                onClick={() => setIsHelpVisible(true)}
                title="Aide et informations"
                aria-label="Afficher l'aide"
              >
                ?
              </button>
              <div className="mode-selector">
                    <h3>Choisir le mode :</h3>
                    <button
                      onClick={() => setGameMode('easy')}
                      className={gameMode === 'easy' ? 'active' : ''}
                      title="Mode facile : choix multiple"
                    >
                      Facile
                    </button>
                    <button
                      onClick={() => setGameMode('hard')}
                      className={gameMode === 'hard' ? 'active' : ''}
                      title="Mode difficile : réponse libre"
                    >
                      Difficile
                    </button>
                </div>
              <Configurator
                onStartGame={() => startGame(false)}
                onStartReview={() => startGame(true)}
                hasMissedSpecies={(playerProfile?.stats?.missedSpecies?.length || 0) > 0}
                error={error}
                activePackId={activePackId}
                setActivePackId={setActivePackId}
                customFilters={customFilters}
                dispatch={dispatch}
              />
=======
        <Suspense fallback={<Spinner />}>
          {isGameActive ? (
            loading || !question
              ? <Spinner />
              : ( gameMode === 'easy'
                  ? <EasyMode
                      question={question}
                      score={score}
                      questionCount={questionCount}
                      onAnswer={(isCorrect, points) => handleNextQuestion(points, isCorrect)}
                      onUpdateScore={updateScore}
                    />
                  : <HardMode question={question} score={score} onNextQuestion={handleNextQuestion} onQuit={returnToConfig} />
              )
          ) : isGameOver ? (
            <EndScreen
              score={score}
              sessionCorrectSpecies={sessionCorrectSpecies}
              sessionSpeciesData={sessionSpeciesData}
              newlyUnlocked={newlyUnlocked}
              onRestart={startGame}
              onReturnHome={returnToConfig}
            />
          ) : (
            <div className="screen configurator-screen">
              <div className="card">
                <button
                  className="help-button"
                  onClick={() => setIsHelpVisible(true)}
                  title="Aide et informations"
                >
                  ?
                </button>
                <div className="mode-selector">
                      <h3>Choisir le mode :</h3>
                      <button
                        onClick={() => setGameMode('easy')}
                        className={gameMode === 'easy' ? 'active' : ''}
                        title="Mode facile : choix multiple"
                      >
                        Facile
                      </button>
                      <button
                        onClick={() => setGameMode('hard')}
                        className={gameMode === 'hard' ? 'active' : ''}
                        title="Mode difficile : réponse libre"
                      >
                        Difficile
                      </button>
                  </div>
                <Configurator
                  onStartGame={() => startGame(false)}
                  onStartReview={() => startGame(true)}
                  hasMissedSpecies={(playerProfile?.stats?.missedSpecies?.length || 0) > 0}
                  error={error}
                  activePackId={activePackId}
                  setActivePackId={setActivePackId}
                  customFilters={customFilters}
                  dispatch={dispatch}
                />
              </div>
>>>>>>> 8b3a83dc
            </div>
          )}
        </Suspense>
      </main>
    </div>
  );
}

export default App;<|MERGE_RESOLUTION|>--- conflicted
+++ resolved
@@ -316,7 +316,6 @@
       </header>
       
       <main className="screen-container">
-<<<<<<< HEAD
         {isGameActive ? (
           loading || !question 
             ? <Spinner /> 
@@ -377,7 +376,7 @@
                 customFilters={customFilters}
                 dispatch={dispatch}
               />
-=======
+
         <Suspense fallback={<Spinner />}>
           {isGameActive ? (
             loading || !question
@@ -408,6 +407,7 @@
                   className="help-button"
                   onClick={() => setIsHelpVisible(true)}
                   title="Aide et informations"
+                  aria-label="Afficher l'aide"
                 >
                   ?
                 </button>
@@ -439,7 +439,6 @@
                   dispatch={dispatch}
                 />
               </div>
->>>>>>> 8b3a83dc
             </div>
           )}
         </Suspense>
