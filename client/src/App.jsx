// src/App.jsx

import React, { useState, useEffect, useCallback, useReducer, lazy, Suspense } from 'react';

// --- CONFIGS & SERVICES (chemins standardisés) ---
import PACKS from '../../shared/packs.js';
import { initialCustomFilters, customFilterReducer } from './state/filterReducer';
import { loadProfileWithDefaults, saveProfile } from './services/PlayerProfile';
import { checkNewAchievements } from './achievements';
import { fetchQuizQuestion } from './services/api'; // NOUVEL IMPORT


// --- COMPOSANTS (chemins standardisés) ---
const Configurator = lazy(() => import('./Configurator'));
const HardMode = lazy(() => import('./HardMode'));
const EasyMode = lazy(() => import('./components/Easymode'));
const EndScreen = lazy(() => import('./components/EndScreen'));
import Spinner from './components/Spinner';
import HelpModal from './components/HelpModal';
import ProfileModal from './components/ProfileModal';
import AchievementModal from './components/AchievementModal';
import titleImage from './assets/inaturamouche-title.png';

// --- STYLES ---
import './App.css';
import './HardMode.css';
import './components/ImageViewer.css'; 
import './configurator.css';
import './components/ProfileModal.css';
import './components/HelpModal.css'; 

const MAX_QUESTIONS_PER_GAME = 5;

function App() {
  // --- ÉTATS ---
  const [language] = useState(() => localStorage.getItem('inaturamouche_lang') || 'fr');
  const [activePackId, setActivePackId] = useState('custom');
  const [customFilters, dispatch] = useReducer(customFilterReducer, initialCustomFilters);
  const [question, setQuestion] = useState(null);
  const [nextQuestion, setNextQuestion] = useState(null);
  const [loading, setLoading] = useState(false);
  const [error, setError] = useState(null);
  const [score, setScore] = useState(0);
  const [questionCount, setQuestionCount] = useState(0);
  const [sessionStats, setSessionStats] = useState({ correctAnswers: 0 });
  const [isGameActive, setIsGameActive] = useState(false);
  const [isGameOver, setIsGameOver] = useState(false);
  const [gameMode, setGameMode] = useState('easy');
  const [playerProfile, setPlayerProfile] = useState(null);
  const [isProfileVisible, setIsProfileVisible] = useState(false);
  const [isHelpVisible, setIsHelpVisible] = useState(() => !localStorage.getItem('home_intro_seen'));
  const [newlyUnlocked, setNewlyUnlocked] = useState([]);
  const [sessionCorrectSpecies, setSessionCorrectSpecies] = useState([]);
  const [sessionSpeciesData, setSessionSpeciesData] = useState([]);
  const [currentStreak, setCurrentStreak] = useState(0);
  const [sessionMissedSpecies, setSessionMissedSpecies] = useState([]);
  const [isReviewMode, setIsReviewMode] = useState(false);

const handleProfileReset = () => {
  setPlayerProfile(loadProfileWithDefaults());
};

  const handleCloseHelp = () => {
    localStorage.setItem('home_intro_seen', '1');
    setIsHelpVisible(false);
  };

  // --- EFFETS ---
  useEffect(() => {
    setPlayerProfile(loadProfileWithDefaults());
  }, []);

  useEffect(() => {
    localStorage.setItem('inaturamouche_lang', language);
  }, [language]);

  const fetchQuestion = useCallback(async (prefetchOnly = false) => {
    if (!prefetchOnly) {
      setLoading(true);
      setError(null);
    }
    try {
      let queryParams = new URLSearchParams();
      queryParams.set('locale', language); // On passe la langue à l'API

      if (isReviewMode) {
        (playerProfile?.stats?.missedSpecies || []).forEach(id => queryParams.append('taxon_ids', id));
      } else {
        const activePack = PACKS.find(p => p.id === activePackId);
        if (activePack.type === 'list') {
          activePack.taxa_ids.forEach(id => queryParams.append('taxon_ids', id));
        } else if (activePack.type === 'dynamic') {
          queryParams.set('pack_id', activePack.id);
        } else { // 'custom'
          customFilters.includedTaxa.forEach(t => queryParams.append('include_taxa', t.id));
          customFilters.excludedTaxa.forEach(t => queryParams.append('exclude_taxa', t.id));
          if (customFilters.place_enabled) {
            queryParams.set('lat', customFilters.lat);
            queryParams.set('lng', customFilters.lng);
            queryParams.set('radius', customFilters.radius);
          }
          if (customFilters.date_enabled) {
            if(customFilters.d1) queryParams.set('d1', customFilters.d1);
            if(customFilters.d2) queryParams.set('d2', customFilters.d2);
          }
        }
      }

      const questionData = await fetchQuizQuestion(queryParams);
      if (prefetchOnly) {
        setNextQuestion(questionData);
      } else {
        setQuestion(questionData);
        // Préchargement de la question suivante
        fetchQuestion(true);
      }
    } catch (err) {
      if (!prefetchOnly) {
        if (err.status === 404 || err.status === 500) {
          setError('Aucune espèce trouvée, élargissez la recherche');
        } else {
          setError(err.message);
        }
        setIsGameActive(false);
        setIsGameOver(false);
      }
    } finally {
      if (!prefetchOnly) {
        setLoading(false);
      }
    }
  }, [activePackId, customFilters, language, isReviewMode, playerProfile]);

  useEffect(() => {
    if (isGameActive && !question && questionCount > 0 && !loading) {
      fetchQuestion();
    }
  }, [questionCount, isGameActive, question, loading, fetchQuestion]);


  // --- GESTIONNAIRES D'ÉVÉNEMENTS ---
  const startGame = (review = false) => {
    setScore(0);
    setQuestionCount(1);
    setIsGameActive(true);
    setIsGameOver(false);
    setError(null);
    setQuestion(null);
    setNextQuestion(null);
    setSessionStats({ correctAnswers: 0 });
    setNewlyUnlocked([]);
    setSessionCorrectSpecies([]);
    setSessionSpeciesData([]);
    setSessionMissedSpecies([]);
    setCurrentStreak(0);
    setIsReviewMode(review);
  };

  const returnToConfig = () => {
    setIsGameActive(false);
    setIsGameOver(false);
    setQuestionCount(0);
    setError(null);
    setQuestion(null);
    setNextQuestion(null);
    setIsReviewMode(false);
  };

  const updateScore = (delta) => {
    setScore(prev => prev + delta);
  };

  const handleNextQuestion = ({ points = 0, bonus = 0, isCorrect = null } = {}) => {
    const isCorrectFinal = isCorrect ?? (points > 0);
    const currentQuestionId = question.bonne_reponse.id; // On sauvegarde l'ID avant de changer de question

    const newStreak = isCorrectFinal ? currentStreak + 1 : 0;
    setCurrentStreak(newStreak);

    let streakBonus = 0;
    if (isCorrectFinal) {
      streakBonus = 2 * newStreak;
      setSessionStats(prev => ({ ...prev, correctAnswers: prev.correctAnswers + 1 }));
      setSessionCorrectSpecies(prev => [...prev, currentQuestionId]);
      setSessionMissedSpecies(prev => prev.filter(id => id !== currentQuestionId));
    } else {
      setSessionMissedSpecies(prev => [...prev, currentQuestionId]);
    }

    const totalBonus = bonus + streakBonus;

    setSessionSpeciesData(prev => [
      ...prev,
      {
        id: currentQuestionId,
        name: question.bonne_reponse.name,
        common_name: question.bonne_reponse.common_name,
        wikipedia_url: question.bonne_reponse.wikipedia_url,
        inaturalist_url: question.inaturalist_url,
        bonus: totalBonus,
        streak: newStreak,
      },
    ]);

    // Mise à jour des stats de la session en cours
    updateScore(points + totalBonus);

    // Si la partie n'est pas terminée, on passe à la question suivante
    if (questionCount < MAX_QUESTIONS_PER_GAME) {
      setQuestionCount(prev => prev + 1);
      if (nextQuestion) {
        setQuestion(nextQuestion);
        setNextQuestion(null);
        fetchQuestion(true);
      } else {
        setQuestion(null);
        fetchQuestion();
      }
    } else {
      // --- DÉBUT DU BLOC DE FIN DE PARTIE : C'EST ICI QUE TOUT SE JOUE ---
      // Ce bloc est maintenant la seule source de vérité pour la mise à jour du profil.

      const finalCorrectAnswersInSession = sessionStats.correctAnswers + (isCorrectFinal ? 1 : 0);
      const finalScoreInGame = score + points + totalBonus;

      // On s'assure de travailler sur une copie fraîche du profil
      const updatedProfile = JSON.parse(JSON.stringify(playerProfile));
      
      // --- MISE À JOUR ATOMIQUE DES STATS ---
      // On garantit que les compteurs de bonnes réponses et de questions jouées
      // sont TOUJOURS mis à jour ensemble.
      
      updatedProfile.xp = (updatedProfile.xp || 0) + finalScoreInGame;
      updatedProfile.stats.gamesPlayed = (updatedProfile.stats.gamesPlayed || 0) + 1;

      if(gameMode === 'easy') {
        updatedProfile.stats.correctEasy = (updatedProfile.stats.correctEasy || 0) + finalCorrectAnswersInSession;
        updatedProfile.stats.easyQuestionsAnswered = (updatedProfile.stats.easyQuestionsAnswered || 0) + MAX_QUESTIONS_PER_GAME;
        updatedProfile.stats.accuracyEasy = updatedProfile.stats.easyQuestionsAnswered > 0
          ? updatedProfile.stats.correctEasy / updatedProfile.stats.easyQuestionsAnswered
          : 0;
      } else { // mode 'hard'
        updatedProfile.stats.correctHard = (updatedProfile.stats.correctHard || 0) + finalCorrectAnswersInSession;
        updatedProfile.stats.hardQuestionsAnswered = (updatedProfile.stats.hardQuestionsAnswered || 0) + MAX_QUESTIONS_PER_GAME;
        updatedProfile.stats.accuracyHard = updatedProfile.stats.hardQuestionsAnswered > 0
          ? updatedProfile.stats.correctHard / updatedProfile.stats.hardQuestionsAnswered
          : 0;
      }

      // Le reste de la logique pour la maîtrise, les packs et les succès
      const finalCorrectSpecies = isCorrectFinal ? [...sessionCorrectSpecies, currentQuestionId] : sessionCorrectSpecies;
      const finalMissedSpecies = isCorrectFinal ? sessionMissedSpecies : [...sessionMissedSpecies, currentQuestionId];
      if (!updatedProfile.stats.speciesMastery) updatedProfile.stats.speciesMastery = {};
      finalCorrectSpecies.forEach(speciesId => {
        if (!updatedProfile.stats.speciesMastery[speciesId]) {
          updatedProfile.stats.speciesMastery[speciesId] = { correct: 0 };
        }
        updatedProfile.stats.speciesMastery[speciesId].correct += 1;
      });

      if (!updatedProfile.stats.missedSpecies) updatedProfile.stats.missedSpecies = [];
      finalMissedSpecies.forEach(id => {
        if (!updatedProfile.stats.missedSpecies.includes(id)) {
          updatedProfile.stats.missedSpecies.push(id);
        }
      });
      updatedProfile.stats.missedSpecies = updatedProfile.stats.missedSpecies.filter(id => !finalCorrectSpecies.includes(id));

      if (!updatedProfile.stats.packsPlayed) updatedProfile.stats.packsPlayed = {};
      if (!updatedProfile.stats.packsPlayed[activePackId]) {
        updatedProfile.stats.packsPlayed[activePackId] = { correct: 0, answered: 0 };
      }
      updatedProfile.stats.packsPlayed[activePackId].correct += finalCorrectAnswersInSession;
      updatedProfile.stats.packsPlayed[activePackId].answered += MAX_QUESTIONS_PER_GAME;

      const unlockedIds = checkNewAchievements(updatedProfile);
      if (unlockedIds.length > 0) {
        if(!updatedProfile.achievements) updatedProfile.achievements = [];
        updatedProfile.achievements.push(...unlockedIds);
        setNewlyUnlocked(unlockedIds);
        setTimeout(() => setNewlyUnlocked([]), 5000);
      }
      
      // On sauvegarde le profil mis à jour et on termine la partie
      saveProfile(updatedProfile);
      setPlayerProfile(updatedProfile);
      setIsGameActive(false);
      setIsGameOver(true);
      // --- FIN DU BLOC DE FIN DE PARTIE ---
    }
  };

  // --- RENDU DU COMPOSANT ---
  const nextImageUrl = nextQuestion?.image_urls?.[0] || nextQuestion?.image_url;
  return (
    <div className="App">
      {isProfileVisible && (
        <ProfileModal
          profile={playerProfile}
          onClose={() => setIsProfileVisible(false)}
          onResetProfile={handleProfileReset}
        />
      )}
      {isHelpVisible && <HelpModal onClose={handleCloseHelp} />}
      
      {newlyUnlocked.length > 0 && (
        <AchievementModal
          achievementId={newlyUnlocked[0]}
          onClose={() => setNewlyUnlocked([])}
        />
      )}
      <nav className="main-nav">
          <button onClick={() => {
              setIsProfileVisible(true);
            }}>
            Mon Profil
          </button>
      </nav>
      <header className="app-header">
       <img
          src={titleImage}
          alt="Titre Inaturamouche"
          className={`app-title-image ${isGameActive || isGameOver ? 'clickable' : ''}`}
          onClick={isGameActive || isGameOver ? returnToConfig : undefined}
          title={isGameActive || isGameOver ? 'Retour au menu principal' : ''}
        />
      </header>
      
      <main className="screen-container">
        <Suspense fallback={<Spinner />}>
          {isGameActive ? (
            loading || !question
              ? <Spinner />
              : ( gameMode === 'easy'
                  ? <EasyMode
                      question={question}
                      score={score}
                      questionCount={questionCount}
                      onAnswer={handleNextQuestion}
                      onUpdateScore={updateScore}
                      nextImageUrl={nextImageUrl}
                      currentStreak={currentStreak}
                    />
                  : <HardMode
                      question={question}
                      score={score}
                      onNextQuestion={handleNextQuestion}
                      onQuit={returnToConfig}
                      nextImageUrl={nextImageUrl}
                      currentStreak={currentStreak}
                    />
              )
          ) : isGameOver ? (
            <EndScreen
              score={score}
              sessionCorrectSpecies={sessionCorrectSpecies}
              sessionSpeciesData={sessionSpeciesData}
              newlyUnlocked={newlyUnlocked}
              onRestart={startGame}
              onReturnHome={returnToConfig}
            />
          ) : (
            <div className="screen configurator-screen">
              <div className="card">
                <button
                  className="help-button"
                  onClick={() => setIsHelpVisible(true)}
                  title="Aide et informations"
                  aria-label="Afficher l'aide"
                >
                  ?
                </button>
                <div className="mode-selector">
                      <h3>Choisir le mode :</h3>
                      <button
                        onClick={() => setGameMode('easy')}
                        className={`tooltip ${gameMode === 'easy' ? 'active' : ''}`}
                        data-tooltip="Mode facile : quatre propositions et indice facultatif"
<<<<<<< HEAD
                        onPointerLeave={e => e.currentTarget.blur()}
=======
                        title="Mode facile : quatre propositions et indice facultatif"
>>>>>>> 8a9152fc
                      >
                        Facile
                      </button>
                      <button
                        onClick={() => setGameMode('hard')}
                        className={`tooltip ${gameMode === 'hard' ? 'active' : ''}`}
                        data-tooltip="Mode difficile : devinez la taxonomie avec essais limités"
<<<<<<< HEAD
                        onPointerLeave={e => e.currentTarget.blur()}
=======
                        title="Mode difficile : devinez la taxonomie avec essais limités"
>>>>>>> 8a9152fc
                      >
                        Difficile
                      </button>
                  </div>
                <Configurator
                  onStartGame={() => startGame(false)}
                  onStartReview={() => startGame(true)}
                  canStartReview={(playerProfile?.stats?.missedSpecies?.length || 0) >= MAX_QUESTIONS_PER_GAME}
                  error={error}
                  setError={setError}
                  activePackId={activePackId}
                  setActivePackId={setActivePackId}
                  customFilters={customFilters}
                  dispatch={dispatch}
                />
              </div>
            </div>
          )}
        </Suspense>
      </main>
    </div>
  );
}

export default App;<|MERGE_RESOLUTION|>--- conflicted
+++ resolved
@@ -376,11 +376,9 @@
                         onClick={() => setGameMode('easy')}
                         className={`tooltip ${gameMode === 'easy' ? 'active' : ''}`}
                         data-tooltip="Mode facile : quatre propositions et indice facultatif"
-<<<<<<< HEAD
+
                         onPointerLeave={e => e.currentTarget.blur()}
-=======
                         title="Mode facile : quatre propositions et indice facultatif"
->>>>>>> 8a9152fc
                       >
                         Facile
                       </button>
@@ -388,11 +386,8 @@
                         onClick={() => setGameMode('hard')}
                         className={`tooltip ${gameMode === 'hard' ? 'active' : ''}`}
                         data-tooltip="Mode difficile : devinez la taxonomie avec essais limités"
-<<<<<<< HEAD
                         onPointerLeave={e => e.currentTarget.blur()}
-=======
                         title="Mode difficile : devinez la taxonomie avec essais limités"
->>>>>>> 8a9152fc
                       >
                         Difficile
                       </button>
