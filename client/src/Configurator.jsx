import React from 'react';
import PACKS from '../../shared/packs.js';
import CustomFilter from './CustomFilter';
import ErrorModal from './components/ErrorModal';

function Configurator({ onStartGame, onStartReview, hasMissedSpecies, error, setError, activePackId, setActivePackId, customFilters, dispatch }) {

  // On trouve les détails du pack actuellement sélectionné pour afficher sa description

  // Le gestionnaire pour le changement de sélection dans le menu déroulant
  const handlePackChange = (e) => {
    setActivePackId(e.target.value);
  };

  return (
    <div>
      {error && (
        <ErrorModal message={error} onClose={() => setError(null)} />
      )}
      
      <div className="pack-selector">
<<<<<<< HEAD
        <label htmlFor="pack-select">Choisissez un pack de jeu :</label>
        <div
          className="tooltip"
          data-tooltip="Sélectionnez un pack thématique ou personnalisez votre partie"
        >
=======
        {/* --- MODIFICATION ICI --- */}
        {/* On remplace les boutons par un menu déroulant */}
          <label htmlFor="pack-select">Choisissez un pack de jeu :</label>
>>>>>>> fb8fd0b2
          <select
            id="pack-select"
            value={activePackId}
            onChange={handlePackChange}
            className="pack-select-dropdown"
<<<<<<< HEAD
          >
            {PACKS.map(pack => (
              <option key={pack.id} value={pack.id}>
                {pack.title}
              </option>
            ))}
          </select>
        </div>
=======
            title="Sélectionnez un pack thématique ou personnalisez votre partie"
          >
          {PACKS.map(pack => (
            <option key={pack.id} value={pack.id}>
              {pack.title}
            </option>
          ))}
        </select>
>>>>>>> fb8fd0b2
      </div>

      <div className="pack-details">
  
        {/* Si le pack "Personnalisé" est actif, on affiche son interface de filtres */}
        {activePackId === 'custom' && (
          <CustomFilter 
            filters={customFilters}
            dispatch={dispatch}
          />
        )}
      </div>

      <button onClick={onStartGame} className="start-button">Lancer la partie !</button>
      {hasMissedSpecies && (
        <button onClick={onStartReview} className="start-button">Réviser mes erreurs</button>
      )}
    </div>
  );
}

export default Configurator;<|MERGE_RESOLUTION|>--- conflicted
+++ resolved
@@ -19,23 +19,23 @@
       )}
       
       <div className="pack-selector">
-<<<<<<< HEAD
+
         <label htmlFor="pack-select">Choisissez un pack de jeu :</label>
         <div
           className="tooltip"
           data-tooltip="Sélectionnez un pack thématique ou personnalisez votre partie"
         >
-=======
+
         {/* --- MODIFICATION ICI --- */}
         {/* On remplace les boutons par un menu déroulant */}
           <label htmlFor="pack-select">Choisissez un pack de jeu :</label>
->>>>>>> fb8fd0b2
+
           <select
             id="pack-select"
             value={activePackId}
             onChange={handlePackChange}
             className="pack-select-dropdown"
-<<<<<<< HEAD
+
           >
             {PACKS.map(pack => (
               <option key={pack.id} value={pack.id}>
@@ -44,7 +44,7 @@
             ))}
           </select>
         </div>
-=======
+
             title="Sélectionnez un pack thématique ou personnalisez votre partie"
           >
           {PACKS.map(pack => (
@@ -53,7 +53,7 @@
             </option>
           ))}
         </select>
->>>>>>> fb8fd0b2
+
       </div>
 
       <div className="pack-details">
