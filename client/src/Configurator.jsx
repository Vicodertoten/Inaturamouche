--- conflicted
+++ resolved
@@ -23,11 +23,8 @@
         <div
           className="tooltip"
           data-tooltip="Sélectionnez un pack thématique ou personnalisez votre partie"
-<<<<<<< HEAD
           onPointerLeave={e => e.currentTarget.querySelector('select')?.blur()}
-=======
           title="Sélectionnez un pack thématique ou personnalisez votre partie"
->>>>>>> 8a9152fc
         >
           <select
             id="pack-select"
@@ -35,11 +32,7 @@
             onChange={handlePackChange}
             className="pack-select-dropdown"
           >
-<<<<<<< HEAD
-            {PACKS.map(pack => (
-=======
             {PACKS.map((pack) => (
->>>>>>> 8a9152fc
               <option key={pack.id} value={pack.id}>
                 {pack.title}
               </option>
