--- conflicted
+++ resolved
@@ -13,11 +13,7 @@
   "license": "ISC",
   "description": "",
   "dependencies": {
-<<<<<<< HEAD
-=======
-    "axios": "^1.10.0",
     "compression": "^1.7.4",
->>>>>>> f3069eee
     "cors": "^2.8.5",
     "express": "^5.1.0",
     "helmet": "^7.0.0",
