{
  "name": "app",
  "version": "1.0.0",
  "type": "module",
  "main": "index.js",
  "scripts": {
    "test": "echo \"Error: no test specified\" && exit 1",
    "start": "node server.js",
    "dev": "nodemon server.js"
  },
  "keywords": [],
  "author": "",
  "license": "ISC",
  "description": "",
  "dependencies": {
    "axios": "^1.10.0",
    "compression": "^1.7.4",
    "cors": "^2.8.5",
<<<<<<< HEAD
    "express": "^5.1.0"
=======
    "express": "^5.1.0",
    "helmet": "^7.0.0",
    "react-medium-image-zoom": "^5.2.14"
>>>>>>> a87dd1a4
  },
  "devDependencies": {
    "nodemon": "^3.1.10"
  }
}<|MERGE_RESOLUTION|>--- conflicted
+++ resolved
@@ -16,13 +16,8 @@
     "axios": "^1.10.0",
     "compression": "^1.7.4",
     "cors": "^2.8.5",
-<<<<<<< HEAD
-    "express": "^5.1.0"
-=======
     "express": "^5.1.0",
     "helmet": "^7.0.0",
-    "react-medium-image-zoom": "^5.2.14"
->>>>>>> a87dd1a4
   },
   "devDependencies": {
     "nodemon": "^3.1.10"
